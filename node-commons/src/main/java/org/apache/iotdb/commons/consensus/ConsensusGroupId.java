/*
 * Licensed to the Apache Software Foundation (ASF) under one
 * or more contributor license agreements.  See the NOTICE file
 * distributed with this work for additional information
 * regarding copyright ownership.  The ASF licenses this file
 * to you under the Apache License, Version 2.0 (the
 * "License"); you may not use this file except in compliance
 * with the License.  You may obtain a copy of the License at
 *
 *     http://www.apache.org/licenses/LICENSE-2.0
 *
 * Unless required by applicable law or agreed to in writing,
 * software distributed under the License is distributed on an
 * "AS IS" BASIS, WITHOUT WARRANTIES OR CONDITIONS OF ANY
 * KIND, either express or implied.  See the License for the
 * specific language governing permissions and limitations
 * under the License.
 */

package org.apache.iotdb.commons.consensus;

import org.apache.iotdb.common.rpc.thrift.TConsensusGroupId;
import org.apache.iotdb.common.rpc.thrift.TConsensusGroupType;

<<<<<<< HEAD
/**
 * 共识组ID
 */
public interface ConsensusGroupId {
=======
import java.util.Objects;
>>>>>>> a3e46a1b

// we abstract this class to hide word `ConsensusGroup` for IoTDB StorageEngine/SchemaEngine
public abstract class ConsensusGroupId {

  protected int id;

  // return specific id
  public int getId() {
    return id;
  }

  // return specific type
  public abstract TConsensusGroupType getType();

  @Override
  public int hashCode() {
    return Objects.hash(getType(), getId());
  }

  @Override
  public boolean equals(Object o) {
    if (this == o) {
      return true;
    }
    if (o == null || getClass() != o.getClass()) {
      return false;
    }
    ConsensusGroupId that = (ConsensusGroupId) o;
    return getId() == that.getId() && getType() == that.getType();
  }

  @Override
  public String toString() {
    return String.format("%s[%d]", getType(), getId());
  }

  public static class Factory {

    public static ConsensusGroupId create(int type, int id) {
      ConsensusGroupId groupId;
      if (type == TConsensusGroupType.DataRegion.getValue()) {
        groupId = new DataRegionId(id);
      } else if (type == TConsensusGroupType.SchemaRegion.getValue()) {
        groupId = new SchemaRegionId(id);
      } else if (type == TConsensusGroupType.PartitionRegion.getValue()) {
        groupId = new PartitionRegionId(id);
      } else {
        throw new IllegalArgumentException(
            "Unrecognized TConsensusGroupType: " + type + " with id = " + id);
      }
      return groupId;
    }

    public static ConsensusGroupId createFromTConsensusGroupId(
        TConsensusGroupId tConsensusGroupId) {
      return create(tConsensusGroupId.getType().getValue(), tConsensusGroupId.getId());
    }
  }
}<|MERGE_RESOLUTION|>--- conflicted
+++ resolved
@@ -22,14 +22,7 @@
 import org.apache.iotdb.common.rpc.thrift.TConsensusGroupId;
 import org.apache.iotdb.common.rpc.thrift.TConsensusGroupType;
 
-<<<<<<< HEAD
-/**
- * 共识组ID
- */
-public interface ConsensusGroupId {
-=======
 import java.util.Objects;
->>>>>>> a3e46a1b
 
 // we abstract this class to hide word `ConsensusGroup` for IoTDB StorageEngine/SchemaEngine
 public abstract class ConsensusGroupId {
