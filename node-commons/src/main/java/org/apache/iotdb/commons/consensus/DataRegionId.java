--- conflicted
+++ resolved
@@ -21,20 +21,7 @@
 
 import org.apache.iotdb.common.rpc.thrift.TConsensusGroupType;
 
-<<<<<<< HEAD
-import java.util.Objects;
-
-/**
- * 数据分区ID
- */
-public class DataRegionId implements ConsensusGroupId {
-
-  private int id;
-
-  public DataRegionId() {}
-=======
 public class DataRegionId extends ConsensusGroupId {
->>>>>>> a3e46a1b
 
   public DataRegionId(int id) {
     this.id = id;
