/*
 * Licensed to the Apache Software Foundation (ASF) under one
 * or more contributor license agreements.  See the NOTICE file
 * distributed with this work for additional information
 * regarding copyright ownership.  The ASF licenses this file
 * to you under the Apache License, Version 2.0 (the
 * "License"); you may not use this file except in compliance
 * with the License.  You may obtain a copy of the License at
 *
 *     http://www.apache.org/licenses/LICENSE-2.0
 *
 * Unless required by applicable law or agreed to in writing,
 * software distributed under the License is distributed on an
 * "AS IS" BASIS, WITHOUT WARRANTIES OR CONDITIONS OF ANY
 * KIND, either express or implied.  See the License for the
 * specific language governing permissions and limitations
 * under the License.
 */

package org.apache.iotdb.rpc;

public enum TSStatusCode {
  SUCCESS_STATUS(200),
  STILL_EXECUTING_STATUS(201),
  INVALID_HANDLE_STATUS(202),

  PATH_ALREADY_EXIST_ERROR(300),
  PATH_NOT_EXIST_ERROR(301),
  UNSUPPORTED_FETCH_METADATA_OPERATION_ERROR(302),
  METADATA_ERROR(303),
  OUT_OF_TTL_ERROR(305),
  CONFIG_ADJUSTER(306),
  MERGE_ERROR(307),
  SYSTEM_CHECK_ERROR(308),
  SYNC_DEVICE_OWNER_CONFLICT_ERROR(309),
  SYNC_CONNECTION_EXCEPTION(310),
  STORAGE_GROUP_PROCESSOR_ERROR(311),
  STORAGE_GROUP_ERROR(312),
  STORAGE_ENGINE_ERROR(313),
<<<<<<< HEAD
  PATH_ILLEGAL(314),
=======
  TSFILE_PROCESSOR_ERROR(314),
  PATH_ILLEGAL(315),
>>>>>>> 9855f06f

  EXECUTE_STATEMENT_ERROR(400),
  SQL_PARSE_ERROR(401),
  GENERATE_TIME_ZONE_ERROR(402),
  SET_TIME_ZONE_ERROR(403),
  NOT_STORAGE_GROUP_ERROR(404),
  QUERY_NOT_ALLOWED(405),
  AST_FORMAT_ERROR(406),
  LOGICAL_OPERATOR_ERROR(407),
  LOGICAL_OPTIMIZE_ERROR(408),
  UNSUPPORTED_FILL_TYPE_ERROR(409),
  PATH_ERROR(410),
<<<<<<< HEAD
=======
  QUERY_PROCESS_ERROR(411),
>>>>>>> 9855f06f

  INTERNAL_SERVER_ERROR(500),
  CLOSE_OPERATION_ERROR(501),
  READ_ONLY_SYSTEM_ERROR(502),
  DISK_SPACE_INSUFFICIENT_ERROR(503),
  START_UP_ERROR(504),

  WRONG_LOGIN_PASSWORD_ERROR(600),
  NOT_LOGIN_ERROR(601),
  NO_PERMISSION_ERROR(602),
  UNINITIALIZED_AUTH_ERROR(603),

  PARTITION_NOT_READY(700),
  TIME_OUT(701),
  NO_LEADER(702),
  UNSUPPORTED_OPERATION(703),
  NODE_READ_ONLY(704);


  private int statusCode;

  TSStatusCode(int statusCode) {
    this.statusCode = statusCode;
  }

  public int getStatusCode() {
    return statusCode;
  }
}<|MERGE_RESOLUTION|>--- conflicted
+++ resolved
@@ -37,12 +37,8 @@
   STORAGE_GROUP_PROCESSOR_ERROR(311),
   STORAGE_GROUP_ERROR(312),
   STORAGE_ENGINE_ERROR(313),
-<<<<<<< HEAD
-  PATH_ILLEGAL(314),
-=======
   TSFILE_PROCESSOR_ERROR(314),
   PATH_ILLEGAL(315),
->>>>>>> 9855f06f
 
   EXECUTE_STATEMENT_ERROR(400),
   SQL_PARSE_ERROR(401),
@@ -55,10 +51,7 @@
   LOGICAL_OPTIMIZE_ERROR(408),
   UNSUPPORTED_FILL_TYPE_ERROR(409),
   PATH_ERROR(410),
-<<<<<<< HEAD
-=======
   QUERY_PROCESS_ERROR(411),
->>>>>>> 9855f06f
 
   INTERNAL_SERVER_ERROR(500),
   CLOSE_OPERATION_ERROR(501),
