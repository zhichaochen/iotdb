/*
 * Licensed to the Apache Software Foundation (ASF) under one
 * or more contributor license agreements.  See the NOTICE file
 * distributed with this work for additional information
 * regarding copyright ownership.  The ASF licenses this file
 * to you under the Apache License, Version 2.0 (the
 * "License"); you may not use this file except in compliance
 * with the License.  You may obtain a copy of the License at
 *
 *     http://www.apache.org/licenses/LICENSE-2.0
 *
 * Unless required by applicable law or agreed to in writing,
 * software distributed under the License is distributed on an
 * "AS IS" BASIS, WITHOUT WARRANTIES OR CONDITIONS OF ANY
 * KIND, either express or implied.  See the License for the
 * specific language governing permissions and limitations
 * under the License.
 */
namespace java org.apache.iotdb.service.rpc.thrift

// The return status code and message in each response.
struct TSStatusType {
  1: required i32 code
  2: required string message
}

// The return status of a remote request
struct TSStatus {
  1: required TSStatusType statusType
  2: optional list<string> infoMessages
  3: optional string sqlState  // as defined in the ISO/IEF CLIENT specification
}

struct TSExecuteStatementResp {
	1: required TSStatus status
	2: optional i64 queryId
  // Column names in select statement of SQL
	3: optional list<string> columns
	4: optional string operationType
	5: optional bool ignoreTimeStamp
  // Data type list of columns in select statement of SQL
  6: optional list<string> dataTypeList
  7: optional TSQueryDataSet queryDataSet
}

enum TSProtocolVersion {
  IOTDB_SERVICE_PROTOCOL_V1,
}

struct TSOpenSessionResp {
  1: required TSStatus status

  // The protocol version that the server is using.
  2: required TSProtocolVersion serverProtocolVersion = TSProtocolVersion.IOTDB_SERVICE_PROTOCOL_V1

  // Session id
  3: optional i64 sessionId

  // The configuration settings for this session.
  4: optional map<string, string> configuration
}

// OpenSession()
// Open a session (connection) on the server against which operations may be executed.
struct TSOpenSessionReq {
  1: required TSProtocolVersion client_protocol = TSProtocolVersion.IOTDB_SERVICE_PROTOCOL_V1
  2: optional string username
  3: optional string password
  4: optional map<string, string> configuration
}

// CloseSession()
// Closes the specified session and frees any resources currently allocated to that session.
// Any open operations in that session will be canceled.
struct TSCloseSessionReq {
  1: required i64 sessionId
}

// ExecuteStatement()
//
// Execute a statement.
// The returned OperationHandle can be used to check on the status of the statement, and to fetch results once the
// statement has finished executing.
struct TSExecuteStatementReq {
  // The session to execute the statement against
  1: required i64 sessionId

  // The statement to be executed (DML, DDL, SET, etc)
  2: required string statement

  // statementId
  3: required i64 statementId

  4: optional i32 fetchSize
}

struct TSExecuteInsertRowInBatchResp{
  1: required i64 sessionId
	2: required list<TSStatus> statusList
}

struct TSExecuteBatchStatementResp{
	1: required TSStatus status
  // For each value in result, Statement.SUCCESS_NO_INFO represents success, Statement.EXECUTE_FAILED represents fail otherwise.
	2: optional list<i32> result
}

struct TSExecuteBatchStatementReq{
  // The session to execute the statement against
  1: required i64 sessionId

  // The statements to be executed (DML, DDL, SET, etc)
  2: required list<string> statements
}

struct TSGetOperationStatusReq {
  1: required i64 sessionId
  // Session to run this request against
  2: required i64 queryId
}

// CancelOperation()
//
// Cancels processing on the specified operation handle and frees any resources which were allocated.
struct TSCancelOperationReq {
  1: required i64 sessionId
  // Operation to cancel
  2: required i64 queryId
}

// CloseOperation()
struct TSCloseOperationReq {
  1: required i64 sessionId
  2: optional i64 queryId
  3: optional i64 statementId
}

struct TSFetchResultsReq{
  1: required i64 sessionId
	2: required string statement
	3: required i32 fetchSize
	4: required i64 queryId
}

struct TSFetchResultsResp{
	1: required TSStatus status
	2: required bool hasResultSet
	3: optional TSQueryDataSet queryDataSet
}

struct TSFetchMetadataResp{
		1: required TSStatus status
		2: optional string metadataInJson
		3: optional list<string> columnsList
		4: optional i32 timeseriesNum
		5: optional string dataType
		6: optional list<list<string>> timeseriesList
		7: optional set<string> storageGroups
		8: optional set<string> devices
		9: optional list<string> nodesList
		10: optional map<string, string> nodeTimeseriesNum
		11: optional set<string> childPaths
}

struct TSFetchMetadataReq{
    1: required i64 sessionId
		2: required string type
		3: optional string columnPath
		4: optional i32 nodeLevel
}

struct TSGetTimeZoneResp {
    1: required TSStatus status
    2: required string timeZone
}

struct TSSetTimeZoneReq {
    1: required i64 sessionId
    2: required string timeZone
<<<<<<< HEAD
}

// for prepared statement
struct TSInsertionReq {
    1: required i64 sessionId
    2: optional string deviceId
    3: optional list<string> measurements
    4: optional list<string> values
    5: optional i64 timestamp
    6: optional i64 queryId
=======
>>>>>>> 22001156
}

// for session
struct TSInsertReq {
    1: required i64 sessionId
    2: required string deviceId
    3: required list<string> measurements
    4: required list<string> values
    5: required i64 timestamp
}

struct TSBatchInsertionReq {
    1: required i64 sessionId
    2: required string deviceId
    3: required list<string> measurements
    4: required binary values
    5: required binary timestamps
    6: required list<i32> types
    7: required i32 size
}

struct TSInsertInBatchReq {
    1: required i64 sessionId
    2: required list<string> deviceIds
    3: required list<list<string>> measurementsList
    4: required list<list<string>> valuesList
    5: required list<i64> timestamps
}

struct TSDeleteDataReq {
    1: required i64 sessionId
    2: required list<string> paths
    3: required i64 timestamp
}

struct TSCreateTimeseriesReq {
  1: required i64 sessionId
  2: required string path
  3: required i32 dataType
  4: required i32 encoding
  5: required i32 compressor
}

struct ServerProperties {
	1: required string version;
	2: required list<string> supportedTimeAggregationOperations;
	3: required string timestampPrecision;
}

struct TSQueryDataSet{
   // ByteBuffer for time column
   1: required binary time
   // ByteBuffer for each column values
   2: required list<binary> valueList
   // Bitmap for each column to indicate whether it is a null value
   3: required list<binary> bitmapList
}


service TSIService {
	TSOpenSessionResp openSession(1:TSOpenSessionReq req);

	TSStatus closeSession(1:TSCloseSessionReq req);

	TSExecuteStatementResp executeStatement(1:TSExecuteStatementReq req);

	TSExecuteBatchStatementResp executeBatchStatement(1:TSExecuteBatchStatementReq req);

	TSExecuteStatementResp executeQueryStatement(1:TSExecuteStatementReq req);

	TSExecuteStatementResp executeUpdateStatement(1:TSExecuteStatementReq req);

	TSFetchResultsResp fetchResults(1:TSFetchResultsReq req)

	TSFetchMetadataResp fetchMetadata(1:TSFetchMetadataReq req)

	TSStatus cancelOperation(1:TSCancelOperationReq req);

	TSStatus closeOperation(1:TSCloseOperationReq req);

	TSGetTimeZoneResp getTimeZone(1:i64 sessionId);

	TSStatus setTimeZone(1:TSSetTimeZoneReq req);

	ServerProperties getProperties();

<<<<<<< HEAD
	TSExecuteStatementResp insert(1:TSInsertionReq req);

=======
>>>>>>> 22001156
	TSStatus setStorageGroup(1:i64 sessionId, 2:string storageGroup);

	TSStatus createTimeseries(1:TSCreateTimeseriesReq req);

  TSStatus deleteTimeseries(1:i64 sessionId, 2:list<string> path)

  TSStatus deleteStorageGroups(1:i64 sessionId, 2:list<string> storageGroup);

  TSStatus insert(1:TSInsertReq req);

  TSExecuteBatchStatementResp insertBatch(1:TSBatchInsertionReq req);

	TSExecuteInsertRowInBatchResp insertRowInBatch(1:TSInsertInBatchReq req);

	TSExecuteBatchStatementResp testInsertBatch(1:TSBatchInsertionReq req);

  TSStatus testInsertRow(1:TSInsertReq req);

  TSExecuteInsertRowInBatchResp testInsertRowInBatch(1:TSInsertInBatchReq req);

	TSStatus deleteData(1:TSDeleteDataReq req);

	i64 requestStatementId(1:i64 sessionId);
}<|MERGE_RESOLUTION|>--- conflicted
+++ resolved
@@ -177,19 +177,6 @@
 struct TSSetTimeZoneReq {
     1: required i64 sessionId
     2: required string timeZone
-<<<<<<< HEAD
-}
-
-// for prepared statement
-struct TSInsertionReq {
-    1: required i64 sessionId
-    2: optional string deviceId
-    3: optional list<string> measurements
-    4: optional list<string> values
-    5: optional i64 timestamp
-    6: optional i64 queryId
-=======
->>>>>>> 22001156
 }
 
 // for session
@@ -276,11 +263,6 @@
 
 	ServerProperties getProperties();
 
-<<<<<<< HEAD
-	TSExecuteStatementResp insert(1:TSInsertionReq req);
-
-=======
->>>>>>> 22001156
 	TSStatus setStorageGroup(1:i64 sessionId, 2:string storageGroup);
 
 	TSStatus createTimeseries(1:TSCreateTimeseriesReq req);
