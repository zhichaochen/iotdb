--- conflicted
+++ resolved
@@ -12,11 +12,9 @@
 	public static final String default_data_dir = "data";
 	public static final String default_sys_dir = "system";
 	public static final String default_tsfile_dir = "settled";
-<<<<<<< HEAD
-=======
 	public static final String mult_dir_strategy_prefix = "cn.edu.tsinghua.iotdb.conf.directories.strategy.";
 	public static final String default_mult_dir_strategy = "MaxDiskUsableSpaceFirstStrategy";
->>>>>>> ef09ee14
+
 	/**
 	 * Port which JDBC server listens to
 	 */
@@ -69,11 +67,7 @@
 	/**
 	 * Strategy of multiple directories
 	 */
-<<<<<<< HEAD
-	public String multDirStrategyClassName = "cn.edu.tsinghua.iotdb.conf.directories.strategy.MinDirOccupiedSpaceFirstStrategy";
-=======
 	public String multDirStrategyClassName = null;
->>>>>>> ef09ee14
 
 	/**
 	 * Data directory of metadata data
@@ -357,8 +351,6 @@
 		walDir = dirs.get(2);
 	}
 
-<<<<<<< HEAD
-=======
 	public void confirmMultDirStrategy(){
 		if(multDirStrategyClassName == null){
 			multDirStrategyClassName = default_mult_dir_strategy;
@@ -374,6 +366,5 @@
 		}
 	}
 
->>>>>>> ef09ee14
 	public String[] getBufferWriteDirs(){return bufferWriteDirs;}
 }