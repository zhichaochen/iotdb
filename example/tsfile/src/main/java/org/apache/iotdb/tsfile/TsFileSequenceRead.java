/*
 * Licensed to the Apache Software Foundation (ASF) under one
 * or more contributor license agreements.  See the NOTICE file
 * distributed with this work for additional information
 * regarding copyright ownership.  The ASF licenses this file
 * to you under the Apache License, Version 2.0 (the
 * "License"); you may not use this file except in compliance
 * with the License.  You may obtain a copy of the License at
 *
 *     http://www.apache.org/licenses/LICENSE-2.0
 *
 * Unless required by applicable law or agreed to in writing,
 * software distributed under the License is distributed on an
 * "AS IS" BASIS, WITHOUT WARRANTIES OR CONDITIONS OF ANY
 * KIND, either express or implied.  See the License for the
 * specific language governing permissions and limitations
 * under the License.
 */
package org.apache.iotdb.tsfile;

import org.apache.iotdb.tsfile.common.conf.TSFileConfig;
import org.apache.iotdb.tsfile.common.conf.TSFileDescriptor;
import org.apache.iotdb.tsfile.common.constant.TsFileConstant;
import org.apache.iotdb.tsfile.encoding.decoder.Decoder;
import org.apache.iotdb.tsfile.file.MetaMarker;
import org.apache.iotdb.tsfile.file.header.ChunkGroupHeader;
import org.apache.iotdb.tsfile.file.header.ChunkHeader;
import org.apache.iotdb.tsfile.file.header.PageHeader;
import org.apache.iotdb.tsfile.file.metadata.ChunkMetadata;
import org.apache.iotdb.tsfile.file.metadata.enums.TSDataType;
import org.apache.iotdb.tsfile.file.metadata.enums.TSEncoding;
import org.apache.iotdb.tsfile.fileSystem.FSFactoryProducer;
import org.apache.iotdb.tsfile.read.TsFileSequenceReader;
import org.apache.iotdb.tsfile.read.common.BatchData;
import org.apache.iotdb.tsfile.read.reader.page.PageReader;
import org.apache.iotdb.tsfile.read.reader.page.TimePageReader;
import org.apache.iotdb.tsfile.read.reader.page.ValuePageReader;
import org.apache.iotdb.tsfile.utils.TsPrimitiveType;

import java.io.IOException;
import java.nio.ByteBuffer;
import java.util.ArrayList;
import java.util.List;
import java.util.Map;

/** This tool is used to read TsFile sequentially, including nonAligned or aligned timeseries. */
public class TsFileSequenceRead {
  // if you wanna print detailed datas in pages, then turn it true.
  private static boolean printDetail = false;

  @SuppressWarnings({
    "squid:S3776",
    "squid:S106"
  }) // Suppress high Cognitive Complexity and Standard outputs warning
  public static void main(String[] args) throws IOException {
    String filename = "/Users/samperson1997/git/iotdb/data/data/sequence/root.SC/0/0/BHN.tsfile";
    if (args.length >= 1) {
      filename = args[0];
    }
    try (TsFileSequenceReader reader = new TsFileSequenceReader(filename)) {
      System.out.println(
          "file length: " + FSFactoryProducer.getFSFactory().getFile(filename).length());
      System.out.println("file magic head: " + reader.readHeadMagic());
      System.out.println("file magic tail: " + reader.readTailMagic());
      System.out.println("Level 1 metadata position: " + reader.getFileMetadataPos());
      System.out.println("Level 1 metadata size: " + reader.getFileMetadataSize());
      // Sequential reading of one ChunkGroup now follows this order:
      // first the CHUNK_GROUP_HEADER, then SeriesChunks (headers and data) in one ChunkGroup
      // Because we do not know how many chunks a ChunkGroup may have, we should read one byte (the
      // marker) ahead and judge accordingly.
      reader.position((long) TSFileConfig.MAGIC_STRING.getBytes().length + 1);
      System.out.println("position: " + reader.position());
      List<long[]> timeBatch = new ArrayList<>();
      int pageIndex = 0;
      byte marker;
      int pageNum = 0;
      while ((marker = reader.readMarker()) != MetaMarker.SEPARATOR) {
        switch (marker) {
          case MetaMarker.CHUNK_HEADER:
          case MetaMarker.TIME_CHUNK_HEADER:
          case MetaMarker.VALUE_CHUNK_HEADER:
          case MetaMarker.ONLY_ONE_PAGE_CHUNK_HEADER:
          case MetaMarker.ONLY_ONE_PAGE_TIME_CHUNK_HEADER:
          case MetaMarker.ONLY_ONE_PAGE_VALUE_CHUNK_HEADER:
            System.out.println("\t[Chunk]");
            System.out.println("\tchunk type: " + marker);
            System.out.println("\tposition: " + reader.position());
            ChunkHeader header = reader.readChunkHeader(marker);
            System.out.println("\tMeasurement: " + header.getMeasurementID());
            if (header.getDataSize() == 0) {
              // empty value chunk
              System.out.println("\t-- Empty Chunk ");
              break;
            }
            System.out.println(
                "\tChunk Size: " + (header.getDataSize() + header.getSerializedSize()));
            Decoder defaultTimeDecoder =
                Decoder.getDecoderByType(
                    TSEncoding.valueOf(TSFileDescriptor.getInstance().getConfig().getTimeEncoder()),
                    TSDataType.INT64);
            Decoder valueDecoder =
                Decoder.getDecoderByType(header.getEncodingType(), header.getDataType());
            int dataSize = header.getDataSize();
            pageIndex = 0;
            if (header.getDataType() == TSDataType.VECTOR) {
              timeBatch.clear();
            }
            while (dataSize > 0) {
              valueDecoder.reset();
<<<<<<< HEAD
              System.out.println(
                  "\t\t[Page" + pageIndex + "]\n \t\tPage head position: " + reader.position());
=======
              System.out.println("\t\t[Page]\n \t\tPage head position: " + reader.position());
              pageNum++;
>>>>>>> 06524ac4
              PageHeader pageHeader =
                  reader.readPageHeader(
                      header.getDataType(),
                      (header.getChunkType() & 0x3F) == MetaMarker.CHUNK_HEADER);
              System.out.println("\t\tPage data position: " + reader.position());
              ByteBuffer pageData = reader.readPage(pageHeader, header.getCompressionType());
              System.out.println(
                  "\t\tUncompressed page data size: " + pageHeader.getUncompressedSize());
<<<<<<< HEAD
              System.out.println(
                  "\t\tCompressed page data size: " + pageHeader.getCompressedSize());
              if ((header.getChunkType() & (byte) TsFileConstant.TIME_COLUMN_MASK)
                  == (byte) TsFileConstant.TIME_COLUMN_MASK) { // Time Chunk
                TimePageReader timePageReader =
                    new TimePageReader(pageHeader, pageData, defaultTimeDecoder);
                timeBatch.add(timePageReader.getNextTimeBatch());
                System.out.println("\t\tpoints in the page: " + timeBatch.get(pageIndex).length);
                if (printDetail) {
                  for (int i = 0; i < timeBatch.get(pageIndex).length; i++) {
                    System.out.println("\t\t\ttime: " + timeBatch.get(pageIndex)[i]);
                  }
                }
              } else if ((header.getChunkType() & (byte) TsFileConstant.VALUE_COLUMN_MASK)
                  == (byte) TsFileConstant.VALUE_COLUMN_MASK) { // Value Chunk
                ValuePageReader valuePageReader =
                    new ValuePageReader(pageHeader, pageData, header.getDataType(), valueDecoder);
                TsPrimitiveType[] valueBatch =
                    valuePageReader.nextValueBatch(timeBatch.get(pageIndex));
                if (valueBatch.length == 0) {
                  System.out.println("\t\t-- Empty Page ");
                } else {
                  System.out.println("\t\tpoints in the page: " + valueBatch.length);
                }
                if (printDetail) {
                  for (TsPrimitiveType batch : valueBatch) {
                    System.out.println("\t\t\tvalue: " + batch);
                  }
                }
              } else { // NonAligned Chunk
                PageReader pageReader =
                    new PageReader(
                        pageData, header.getDataType(), valueDecoder, defaultTimeDecoder, null);
                BatchData batchData = pageReader.getAllSatisfiedPageData();
                if (header.getChunkType() == MetaMarker.CHUNK_HEADER) {
                  System.out.println("\t\tpoints in the page: " + pageHeader.getNumOfValues());
                } else {
                  System.out.println("\t\tpoints in the page: " + batchData.length());
                }
                if (printDetail) {
                  while (batchData.hasCurrent()) {
                    System.out.println(
                        "\t\t\ttime, value: "
                            + batchData.currentTime()
                            + ", "
                            + batchData.currentValue());
                    batchData.next();
                  }
                }
=======
              PageReader reader1 =
                  new PageReader(
                      pageData, header.getDataType(), valueDecoder, defaultTimeDecoder, null);
              BatchData batchData = reader1.getAllSatisfiedPageData();
              if (header.getChunkType() == MetaMarker.CHUNK_HEADER) {
                System.out.println("\t\tpoints in the page: " + pageHeader.getNumOfValues());
              } else {
                System.out.println("\t\tpoints in the page: " + batchData.length());
              }
              while (batchData.hasCurrent()) {
                //                System.out.println(
                //                    "\t\t\ttime, value: "
                //                        + batchData.currentTime()
                //                        + ", "
                //                        + batchData.currentValue());
                batchData.next();
>>>>>>> 06524ac4
              }
              pageIndex++;
              dataSize -= pageHeader.getSerializedPageSize();
            }
            break;
          case MetaMarker.CHUNK_GROUP_HEADER:
            System.out.println("[Chunk Group]");
            System.out.println("Chunk Group Header position: " + reader.position());
            ChunkGroupHeader chunkGroupHeader = reader.readChunkGroupHeader();
            System.out.println("device: " + chunkGroupHeader.getDeviceID());
            break;
          case MetaMarker.OPERATION_INDEX_RANGE:
            reader.readPlanIndex();
            System.out.println("minPlanIndex: " + reader.getMinPlanIndex());
            System.out.println("maxPlanIndex: " + reader.getMaxPlanIndex());
            break;
          default:
            MetaMarker.handleUnexpectedMarker(marker);
        }
      }
      System.out.println("[Page Num]: " + pageNum);
      System.out.println("[Metadata]");
      for (String device : reader.getAllDevices()) {
        Map<String, List<ChunkMetadata>> seriesMetaData = reader.readChunkMetadataInDevice(device);
        System.out.printf(
            "\t[Device]Device %s, Number of Measurements %d%n", device, seriesMetaData.size());
        for (Map.Entry<String, List<ChunkMetadata>> serie : seriesMetaData.entrySet()) {
          System.out.println("\t\tMeasurement:" + serie.getKey());
          for (ChunkMetadata chunkMetadata : serie.getValue()) {
            System.out.println("\t\tFile offset:" + chunkMetadata.getOffsetOfChunkHeader());
          }
        }
      }
    }
  }
}<|MERGE_RESOLUTION|>--- conflicted
+++ resolved
@@ -107,13 +107,8 @@
             }
             while (dataSize > 0) {
               valueDecoder.reset();
-<<<<<<< HEAD
               System.out.println(
                   "\t\t[Page" + pageIndex + "]\n \t\tPage head position: " + reader.position());
-=======
-              System.out.println("\t\t[Page]\n \t\tPage head position: " + reader.position());
-              pageNum++;
->>>>>>> 06524ac4
               PageHeader pageHeader =
                   reader.readPageHeader(
                       header.getDataType(),
@@ -122,7 +117,6 @@
               ByteBuffer pageData = reader.readPage(pageHeader, header.getCompressionType());
               System.out.println(
                   "\t\tUncompressed page data size: " + pageHeader.getUncompressedSize());
-<<<<<<< HEAD
               System.out.println(
                   "\t\tCompressed page data size: " + pageHeader.getCompressedSize());
               if ((header.getChunkType() & (byte) TsFileConstant.TIME_COLUMN_MASK)
@@ -172,24 +166,6 @@
                     batchData.next();
                   }
                 }
-=======
-              PageReader reader1 =
-                  new PageReader(
-                      pageData, header.getDataType(), valueDecoder, defaultTimeDecoder, null);
-              BatchData batchData = reader1.getAllSatisfiedPageData();
-              if (header.getChunkType() == MetaMarker.CHUNK_HEADER) {
-                System.out.println("\t\tpoints in the page: " + pageHeader.getNumOfValues());
-              } else {
-                System.out.println("\t\tpoints in the page: " + batchData.length());
-              }
-              while (batchData.hasCurrent()) {
-                //                System.out.println(
-                //                    "\t\t\ttime, value: "
-                //                        + batchData.currentTime()
-                //                        + ", "
-                //                        + batchData.currentValue());
-                batchData.next();
->>>>>>> 06524ac4
               }
               pageIndex++;
               dataSize -= pageHeader.getSerializedPageSize();
