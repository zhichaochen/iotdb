--- conflicted
+++ resolved
@@ -120,26 +120,15 @@
    * @param dataType the value type
    * @return chunks' metadata
    */
-<<<<<<< HEAD
-  public List<ChunkMetaData> getVisibleMetadatas(String deviceId, String measurementId,
-      TSDataType dataType) {
-    List<ChunkMetaData> chunkMetaDatas = new ArrayList<>();
-=======
   public List<ChunkMetaData> getVisibleMetadataList(String deviceId, String measurementId, TSDataType dataType) {
     List<ChunkMetaData> chunkMetaDataList = new ArrayList<>();
->>>>>>> 1e9449bf
     if (metadatas.containsKey(deviceId) && metadatas.get(deviceId).containsKey(measurementId)) {
       for (ChunkMetaData chunkMetaData : metadatas.get(deviceId).get(measurementId)) {
         // filter: if a device'sensor is defined as float type, and data has been persistent.
         // Then someone deletes the timeseries and recreate it with Int type. We have to ignore
         // all the stale data.
-<<<<<<< HEAD
         if (dataType == null || dataType.equals(chunkMetaData.getTsDataType())) {
-          chunkMetaDatas.add(chunkMetaData);
-=======
-        if (dataType.equals(chunkMetaData.getTsDataType())) {
           chunkMetaDataList.add(chunkMetaData);
->>>>>>> 1e9449bf
         }
       }
     }
