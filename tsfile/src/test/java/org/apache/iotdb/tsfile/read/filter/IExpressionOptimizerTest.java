--- conflicted
+++ resolved
@@ -172,16 +172,11 @@
         globalTimeFilter);
 
     try {
-<<<<<<< HEAD
-      String rightRet = "[[[[[d1.s1:time < 14001234] || [d2.s1:time < 14001234]] || [d1.s2:time < 14001234]] "
-          + "|| [d2.s2:time < 14001234]] || [[d2.s1:(value > 100 || value < 50)] || [d1.s2:(value > 100.5 || value < 50.6)]]]";
-=======
       String rightRet =
           "[[[[d1.s1:time < 14001234] "
               + "|| [d2.s1:(time < 14001234 || (value > 100 || value < 50))]] "
               + "|| [d1.s2:(time < 14001234 || (value > 100.5 || value < 50.6))]] "
               + "|| [d2.s2:time < 14001234]]";
->>>>>>> 0bc56c4c
       IExpression regularFilter = expressionOptimizer.optimize(expression, selectedSeries);
       Assert.assertEquals(rightRet, regularFilter.toString());
     } catch (QueryFilterOptimizationException e) {
@@ -203,17 +198,11 @@
         BinaryExpression.and(globalTimeFilter1, globalTimeFilter2));
 
     try {
-<<<<<<< HEAD
-      String rightRet = "[[[[[d1.s1:(time < 14001234 && time > 14001000)] || [d2.s1:(time < 14001234 "
-          + "&& time > 14001000)]] || [d1.s2:(time < 14001234 && time > 14001000)]] || [d2.s2:(time < 14001234 "
-          + "&& time > 14001000)]] || [[d2.s1:(value > 100 || value < 50)] || [d1.s2:(value > 100.5 || value < 50.6)]]]";
-=======
       String rightRet =
           "[[[[d1.s1:(time < 14001234 && time > 14001000)] "
               + "|| [d2.s1:((time < 14001234 && time > 14001000) || (value > 100 || value < 50))]] "
               + "|| [d1.s2:((time < 14001234 && time > 14001000) || (value > 100.5 || value < 50.6))]] "
               + "|| [d2.s2:(time < 14001234 && time > 14001000)]]";
->>>>>>> 0bc56c4c
       IExpression regularFilter = expressionOptimizer.optimize(expression, selectedSeries);
       Assert.assertEquals(rightRet, regularFilter.toString());
     } catch (QueryFilterOptimizationException e) {
