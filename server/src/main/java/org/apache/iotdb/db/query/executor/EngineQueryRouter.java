--- conflicted
+++ resolved
@@ -106,12 +106,7 @@
       if (expression != null) {
         IExpression optimizedExpression = ExpressionOptimizer.getInstance()
             .optimize(expression, selectedSeries);
-<<<<<<< HEAD
-        AggregateEngineExecutor engineExecutor = new AggregateEngineExecutor(
-            aggregationPlan);
-=======
         AggregateEngineExecutor engineExecutor = getAggregateEngine(aggregationPlan);
->>>>>>> 9bce68a8
         if (optimizedExpression.getType() == ExpressionType.GLOBAL_TIME) {
           return engineExecutor.executeWithoutValueFilter(context);
         } else {
