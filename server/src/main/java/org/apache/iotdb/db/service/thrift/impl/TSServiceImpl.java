--- conflicted
+++ resolved
@@ -119,16 +119,8 @@
 import static org.apache.iotdb.db.utils.ErrorHandlingUtils.onNonQueryException;
 import static org.apache.iotdb.db.utils.ErrorHandlingUtils.onQueryException;
 
-<<<<<<< HEAD
-/**
- * 服务端的RPC实现
- * 应该是用于集群模式
- * Thrift RPC implementation at server side. */
-public class TSServiceImpl implements TSIService.Iface {
-=======
 /** Thrift RPC implementation at server side. */
 public class TSServiceImpl implements TSIEventHandler {
->>>>>>> 0b61882a
 
   private static final SessionManager SESSION_MANAGER = SessionManager.getInstance();
 
@@ -145,7 +137,6 @@
     private final boolean enableRedirectQuery;
 
     /**
-     * 执行查询语句
      * Execute query statement, return TSExecuteStatementResp with dataset.
      *
      * @param plan must be a plan for Query: QueryPlan, ShowPlan, and some AuthorPlan
@@ -171,11 +162,6 @@
       this.enableRedirectQuery = enableRedirectQuery;
     }
 
-    /**
-     * 方法调用
-     * @return
-     * @throws Exception
-     */
     @Override
     public TSExecuteStatementResp call() throws Exception {
       String username = SESSION_MANAGER.getUsername(sessionId);
@@ -741,19 +727,8 @@
     }
   }
 
-
-  /**
-   * 提交查询计划
-   * @param physicalPlan
-   * @param startTime
-   * @param req
-   * @return
-   * @throws Exception
-   */
   private TSExecuteStatementResp submitQueryTask(
       PhysicalPlan physicalPlan, long startTime, TSExecuteStatementReq req) throws Exception {
-
-    // 创建一个查询任务
     QueryTask queryTask =
         new QueryTask(
             physicalPlan,
@@ -766,11 +741,9 @@
             req.jdbcQuery,
             req.enableRedirectQuery);
     TSExecuteStatementResp resp;
-    //
     if (physicalPlan instanceof ShowQueryProcesslistPlan) {
       resp = queryTask.call();
     } else {
-      // 提交查询
       resp = QueryTaskManager.getInstance().submit(queryTask).get();
     }
     return resp;
