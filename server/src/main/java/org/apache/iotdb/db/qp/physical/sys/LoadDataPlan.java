--- conflicted
+++ resolved
@@ -18,7 +18,6 @@
  */
 package org.apache.iotdb.db.qp.physical.sys;
 
-import java.util.ArrayList;
 import java.util.Collections;
 import java.util.List;
 import java.util.Objects;
@@ -41,24 +40,15 @@
   }
 
   @Override
-<<<<<<< HEAD
-  public List<Path> getPaths() {
-    return measureType != null ? Collections.singletonList(new Path(measureType))
+  public List<PartialPath> getPaths() {
+    return measureType != null ?
+        Collections.singletonList(new PartialPath(new String[]{measureType}))
         : Collections.emptyList();
-
   }
 
   @Override
   public List<String> getPathsStrings() {
     return measureType != null ? Collections.singletonList(measureType) : Collections.emptyList();
-=======
-  public List<PartialPath> getPaths() {
-    List<PartialPath> ret = new ArrayList<>();
-    if (measureType != null) {
-      ret.add(new PartialPath(new String[]{measureType}));
-    }
-    return ret;
->>>>>>> b3ea173d
   }
 
   public String getInputFilePath() {
