--- conflicted
+++ resolved
@@ -33,9 +33,8 @@
 import org.apache.iotdb.db.conf.directories.DirectoryManager;
 import org.apache.iotdb.db.engine.storagegroup.TsFileResource;
 import org.apache.iotdb.db.exception.DiskSpaceInsufficientException;
+import org.apache.iotdb.db.exception.SyncDeviceOwnerConflictException;
 import org.apache.iotdb.db.exception.metadata.MetadataException;
-import org.apache.iotdb.db.exception.path.PathException;
-import org.apache.iotdb.db.exception.SyncDeviceOwnerConflictException;
 import org.apache.iotdb.db.metadata.MManager;
 import org.apache.iotdb.db.metadata.MetadataConstant;
 import org.apache.iotdb.db.sync.conf.SyncConstant;
@@ -259,11 +258,7 @@
         while ((metadataOperation = br.readLine()) != null) {
           try {
             MManager.getInstance().operation(metadataOperation);
-<<<<<<< HEAD
-          } catch (IOException | MetadataErrorException e) {
-=======
-          } catch (IOException | MetadataException | PathException e) {
->>>>>>> cbf73d0f
+          } catch (IOException | MetadataException e) {
             logger.error("Can not operate metadata operation {} ", metadataOperation, e);
           }
         }
