--- conflicted
+++ resolved
@@ -83,12 +83,7 @@
    * @param path use wildcard to specify which part to traverse
    * @throws MetadataException
    */
-<<<<<<< HEAD
-  public Traverser(IMNode startNode, PartialPath path) throws MetadataException {
-    // 当前要查询的路径的节点数组
-=======
   public Traverser(IMNode startNode, PartialPath path, IMTreeStore store) throws MetadataException {
->>>>>>> 0b61882a
     String[] nodes = path.getNodes();
     if (nodes.length == 0 || !nodes[0].equals(PATH_ROOT)) {
       throw new IllegalPathException(
@@ -96,12 +91,7 @@
     }
     this.startNode = startNode;
     this.nodes = nodes;
-<<<<<<< HEAD
-    // 创建遍历上下文
-    initStartIndexAndLevel(path);
-=======
     this.store = store;
->>>>>>> 0b61882a
     this.traverseContext = new ArrayDeque<>();
     initStartIndexAndLevel(path);
   }
@@ -248,17 +238,10 @@
    */
   protected void processMultiLevelWildcard(IMNode node, int idx, int level)
       throws MetadataException {
-<<<<<<< HEAD
-    //
-    traverseContext.push(node);
-    // 遍历当前节点的所有子节点
-    for (IMNode child : node.getChildren().values()) {
-      // 继续递归
-      traverse(child, idx + 1, level + 1);
-=======
     if (isInTemplate) {
       traverseContext.push(node);
       for (IMNode child : node.getChildren().values()) {
+        // 继续递归
         traverse(child, idx + 1, level + 1);
       }
       traverseContext.pop();
@@ -279,7 +262,6 @@
       }
     } finally {
       iterator.close();
->>>>>>> 0b61882a
     }
 
     traverseContext.pop();
@@ -293,14 +275,8 @@
     Template upperTemplate = node.getUpperTemplate();
     isInTemplate = true;
     traverseContext.push(node);
-<<<<<<< HEAD
-    // 遍历模板节点
-    for (IMNode child : upperTemplate.getDirectNodes()) {
-      traverse(child, idx + 1, level + 1);
-=======
     for (IMNode childInTemplate : upperTemplate.getDirectNodes()) {
       traverse(childInTemplate, idx + 1, level + 1);
->>>>>>> 0b61882a
     }
     traverseContext.pop();
     isInTemplate = false;
@@ -312,7 +288,6 @@
   protected void processOneLevelWildcard(IMNode node, int idx, int level) throws MetadataException {
     // 是否多级通配符
     boolean multiLevelWildcard = nodes[idx].equals(MULTI_LEVEL_PATH_WILDCARD);
-    //
     String targetNameRegex = nodes[idx + 1].replace("*", ".*");
 
     if (isInTemplate) {
@@ -418,11 +393,6 @@
     boolean multiLevelWildcard = nodes[idx].equals(MULTI_LEVEL_PATH_WILDCARD);
     // 下一个节点的名称
     String targetName = nodes[idx + 1];
-<<<<<<< HEAD
-    // 查找叫targetName的子节点
-    IMNode next = node.getChild(targetName);
-    // 如果不为空，则表示匹配到了，则继续遍历
-=======
 
     if (isInTemplate) {
       IMNode targetNode = node.getChild(targetName);
@@ -443,7 +413,6 @@
     }
 
     IMNode next = store.getChild(node, targetName);
->>>>>>> 0b61882a
     if (next != null) {
       try {
         traverseContext.push(node);
@@ -453,11 +422,7 @@
         store.unPin(next);
       }
     }
-<<<<<<< HEAD
-    // 当前路径是多级通配符，则继续遍历其子节点
-=======
-
->>>>>>> 0b61882a
+
     if (multiLevelWildcard) {
       traverseContext.push(node);
       IMNode child;
