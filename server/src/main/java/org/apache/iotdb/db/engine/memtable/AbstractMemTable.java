--- conflicted
+++ resolved
@@ -49,12 +49,9 @@
 
 public abstract class AbstractMemTable implements IMemTable {
 
-<<<<<<< HEAD
+  /** DeviceId -> chunkGroup(MeasurementId -> chunk) */
   private final Map<IDeviceID, IWritableMemChunkGroup> memTableMap;
-=======
-  /** DeviceId -> chunkGroup(MeasurementId -> chunk) */
-  private final Map<String, IWritableMemChunkGroup> memTableMap;
->>>>>>> 829bfe42
+
   /**
    * The initial value is true because we want calculate the text data size when recover memTable!!
    */
