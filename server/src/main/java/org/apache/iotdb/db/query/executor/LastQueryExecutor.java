/*
 * Licensed to the Apache Software Foundation (ASF) under one
 * or more contributor license agreements.  See the NOTICE file
 * distributed with this work for additional information
 * regarding copyright ownership.  The ASF licenses this file
 * to you under the Apache License, Version 2.0 (the
 * "License"); you may not use this file except in compliance
 * with the License.  You may obtain a copy of the License at
 *
 *     http://www.apache.org/licenses/LICENSE-2.0
 *
 * Unless required by applicable law or agreed to in writing,
 * software distributed under the License is distributed on an
 * "AS IS" BASIS, WITHOUT WARRANTIES OR CONDITIONS OF ANY
 * KIND, either express or implied.  See the License for the
 * specific language governing permissions and limitations
 * under the License.
 */

package org.apache.iotdb.db.query.executor;


import static org.apache.iotdb.db.conf.IoTDBConstant.COLUMN_VALUE;
import static org.apache.iotdb.db.conf.IoTDBConstant.COLUMN_TIMESERIES;
import java.util.Set;
import org.apache.iotdb.db.engine.querycontext.QueryDataSource;
import org.apache.iotdb.db.engine.storagegroup.TsFileResource;
import org.apache.iotdb.db.exception.StorageEngineException;
import org.apache.iotdb.db.exception.metadata.MetadataException;
import org.apache.iotdb.db.exception.metadata.PathNotExistException;
import org.apache.iotdb.db.exception.query.QueryProcessException;
import org.apache.iotdb.db.metadata.MManager;
import org.apache.iotdb.db.metadata.mnode.MeasurementMNode;
import org.apache.iotdb.db.qp.physical.crud.LastQueryPlan;
import org.apache.iotdb.db.query.context.QueryContext;
import org.apache.iotdb.db.query.control.QueryResourceManager;
import org.apache.iotdb.db.query.dataset.ListDataSet;
import org.apache.iotdb.db.utils.FileLoaderUtils;
import org.apache.iotdb.tsfile.file.metadata.ChunkMetadata;
import org.apache.iotdb.tsfile.file.metadata.TimeseriesMetadata;
import org.apache.iotdb.tsfile.file.metadata.enums.TSDataType;
import org.apache.iotdb.tsfile.file.metadata.statistics.Statistics;
import org.apache.iotdb.tsfile.read.TimeValuePair;
import org.apache.iotdb.tsfile.read.common.Field;
import org.apache.iotdb.tsfile.read.common.Path;
import org.apache.iotdb.tsfile.read.common.RowRecord;
import org.apache.iotdb.tsfile.read.query.dataset.QueryDataSet;
import org.apache.iotdb.tsfile.utils.Binary;
import org.apache.iotdb.tsfile.utils.TsPrimitiveType;
import java.io.IOException;
import java.util.Arrays;
import java.util.List;

public class LastQueryExecutor {
  private List<Path> selectedSeries;
  private List<TSDataType> dataTypes;

  public LastQueryExecutor(LastQueryPlan lastQueryPlan) {
    this.selectedSeries = lastQueryPlan.getDeduplicatedPaths();
    this.dataTypes = lastQueryPlan.getDeduplicatedDataTypes();
  }

  public LastQueryExecutor(List<Path> selectedSeries, List<TSDataType> dataTypes) {
    this.selectedSeries = selectedSeries;
    this.dataTypes = dataTypes;
  }

  /**
   * execute last function
   *
   * @param context query context
   */
  public QueryDataSet execute(QueryContext context, LastQueryPlan lastQueryPlan)
      throws StorageEngineException, IOException, QueryProcessException {

    ListDataSet dataSet = new ListDataSet(
        Arrays.asList(new Path(COLUMN_TIMESERIES), new Path(COLUMN_VALUE)),
            Arrays.asList(TSDataType.TEXT, TSDataType.TEXT));

    for (int i = 0; i < selectedSeries.size(); i++) {
      TimeValuePair lastTimeValuePair = calculateLastPairForOneSeries(
              selectedSeries.get(i), dataTypes.get(i), context,
              lastQueryPlan.getAllMeasurementsInDevice(selectedSeries.get(i).getDevice()));
      if (lastTimeValuePair.getValue() != null) {
        RowRecord resultRecord = new RowRecord(lastTimeValuePair.getTimestamp());
        Field pathField = new Field(TSDataType.TEXT);
        if (selectedSeries.get(i).getAlias() != null) {
          pathField.setBinaryV(new Binary(selectedSeries.get(i).getFullPathWithAlias()));
        } else {
          pathField.setBinaryV(new Binary(selectedSeries.get(i).getFullPath()));
        }
        resultRecord.addField(pathField);

        Field valueField = new Field(TSDataType.TEXT);
        valueField.setBinaryV(new Binary(lastTimeValuePair.getValue().getStringValue()));
        resultRecord.addField(valueField);

        dataSet.putRecord(resultRecord);
      }
    }

    return dataSet;
  }

  protected TimeValuePair calculateLastPairForOneSeries(
      Path seriesPath, TSDataType tsDataType, QueryContext context, Set<String> deviceMeasurements)
      throws IOException, QueryProcessException, StorageEngineException {
    return calculateLastPairForOneSeriesLocally(seriesPath, tsDataType, context,
        deviceMeasurements);
  }

  /**
   * get last result for one series
   *
   * @param context query context
   * @return TimeValuePair
   */
  public static TimeValuePair calculateLastPairForOneSeriesLocally(
      Path seriesPath, TSDataType tsDataType, QueryContext context, Set<String> deviceMeasurements)
      throws IOException, QueryProcessException, StorageEngineException {

    // Retrieve last value from MNode
<<<<<<< HEAD
    LeafMNode node = null;
    try {
      node = (LeafMNode) MManager.getInstance().getNodeByPath(seriesPath.toString());
    } catch (PathNotExistException e) {
      // TODO use last cache for remote series
=======
    MeasurementMNode node = null;
    try {
      node = (MeasurementMNode) MManager.getInstance().getNodeByPath(seriesPath.toString());
>>>>>>> 91d5222c
    } catch (MetadataException e) {
      // TODO use last cache for remote series
    }
    if (node != null && node.getCachedLast() != null) {
      return node.getCachedLast();
    }

    QueryDataSource dataSource =
        QueryResourceManager.getInstance().getQueryDataSource(seriesPath, context, null);

    List<TsFileResource> seqFileResources = dataSource.getSeqResources();
    List<TsFileResource> unseqFileResources = dataSource.getUnseqResources();

    TimeValuePair resultPair = new TimeValuePair(Long.MIN_VALUE, null);

    if (!seqFileResources.isEmpty()) {
      for (int i = seqFileResources.size() - 1; i >= 0; i--) {
        TimeseriesMetadata timeseriesMetadata = FileLoaderUtils.loadTimeSeriesMetadata(
                seqFileResources.get(i), seriesPath, context, null, deviceMeasurements);
        if (timeseriesMetadata != null) {
          if (!timeseriesMetadata.isModified()) {
            Statistics timeseriesMetadataStats = timeseriesMetadata.getStatistics();
            resultPair = constructLastPair(
                    timeseriesMetadataStats.getEndTime(),
                    timeseriesMetadataStats.getLastValue(),
                    tsDataType);
            break;
          } else {
            List<ChunkMetadata> chunkMetadataList = timeseriesMetadata.loadChunkMetadataList();
            if (!chunkMetadataList.isEmpty()) {
              ChunkMetadata lastChunkMetaData = chunkMetadataList.get(chunkMetadataList.size() - 1);
              Statistics chunkStatistics = lastChunkMetaData.getStatistics();
              resultPair =
                  constructLastPair(
                      chunkStatistics.getEndTime(), chunkStatistics.getLastValue(), tsDataType);
              break;
            }
          }
        }
      }
    }

    long version = 0;
    for (TsFileResource resource : unseqFileResources) {
      if (resource.getEndTime(seriesPath.getDevice()) < resultPair.getTimestamp()) {
        continue;
      }
      TimeseriesMetadata timeseriesMetadata =
          FileLoaderUtils.loadTimeSeriesMetadata(resource, seriesPath, context, null, deviceMeasurements);
      if (timeseriesMetadata != null) {
        for (ChunkMetadata chunkMetaData : timeseriesMetadata.loadChunkMetadataList()) {
          if (chunkMetaData.getEndTime() > resultPair.getTimestamp()
              || (chunkMetaData.getEndTime() == resultPair.getTimestamp()
              && chunkMetaData.getVersion() > version)) {
            Statistics chunkStatistics = chunkMetaData.getStatistics();
            resultPair =
                constructLastPair(
                    chunkStatistics.getEndTime(), chunkStatistics.getLastValue(), tsDataType);
            version = chunkMetaData.getVersion();
          }
        }
      }
    }

    // Update cached last value with low priority
    if (node != null) {
      node.updateCachedLast(resultPair, false, Long.MIN_VALUE);
    }
    return resultPair;
  }

  private static TimeValuePair constructLastPair(long timestamp, Object value, TSDataType dataType) {
    return new TimeValuePair(timestamp, TsPrimitiveType.getByType(dataType, value));
  }
}<|MERGE_RESOLUTION|>--- conflicted
+++ resolved
@@ -120,17 +120,9 @@
       throws IOException, QueryProcessException, StorageEngineException {
 
     // Retrieve last value from MNode
-<<<<<<< HEAD
-    LeafMNode node = null;
-    try {
-      node = (LeafMNode) MManager.getInstance().getNodeByPath(seriesPath.toString());
-    } catch (PathNotExistException e) {
-      // TODO use last cache for remote series
-=======
     MeasurementMNode node = null;
     try {
       node = (MeasurementMNode) MManager.getInstance().getNodeByPath(seriesPath.toString());
->>>>>>> 91d5222c
     } catch (MetadataException e) {
       // TODO use last cache for remote series
     }
