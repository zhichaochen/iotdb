--- conflicted
+++ resolved
@@ -50,14 +50,10 @@
    */
   public static void fire(TriggerEvent event, InsertRowPlan insertRowPlan)
       throws TriggerExecutionException {
-<<<<<<< HEAD
-    // 插入的物理量
-=======
     if (TriggerRegistrationService.getInstance().executorSize() == 0) {
       return;
     }
 
->>>>>>> 0b61882a
     IMeasurementMNode[] mNodes = insertRowPlan.getMeasurementMNodes();
     int size = mNodes.length;
 
@@ -72,15 +68,8 @@
       if (mNode == null) {
         continue;
       }
-<<<<<<< HEAD
-      // 触发器执行器
-      TriggerExecutor executor = mNode.getTriggerExecutor();
-      if (executor == null) {
-        continue;
-=======
       for (TriggerExecutor executor : mNode.getUpperTriggerExecutorList()) {
         executor.fireIfActivated(event, timestamp, values[i], mNode.getSchema().getType());
->>>>>>> 0b61882a
       }
     }
   }
