--- conflicted
+++ resolved
@@ -105,16 +105,9 @@
     return new TimePointReader();
   }
 
-<<<<<<< HEAD
-  /**
-   * 输入层数据点读取器
-   */
-  private class InputLayerPointReader implements LayerPointReader {
-=======
   public LayerPointReader constructValuePointReader(int columnIndex) {
     return new ValuePointReader(columnIndex);
   }
->>>>>>> a3e46a1b
 
   private abstract class AbstractLayerPointReader implements LayerPointReader {
 
