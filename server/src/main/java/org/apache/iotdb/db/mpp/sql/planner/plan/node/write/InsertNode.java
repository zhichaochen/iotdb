--- conflicted
+++ resolved
@@ -62,7 +62,6 @@
     return true;
   }
 
-<<<<<<< HEAD
   public PartialPath getDevicePath() {
     return devicePath;
   }
@@ -90,8 +89,7 @@
   public MeasurementSchema[] getMeasurementSchemas() {
     return measurementSchemas;
   }
-=======
+
   @Override
   public void serialize(ByteBuffer byteBuffer) {}
->>>>>>> 84a55e78
 }