--- conflicted
+++ resolved
@@ -213,7 +213,6 @@
     flushListeners.add(FlushListener.DefaultMemTableFLushListener.INSTANCE);
     flushListeners.add(this.walNode);
     closeFileListeners.add(closeUnsealedTsFileProcessor);
-    logger.info("reopen a tsfile processor {}", tsFileResource.getTsFile());
   }
 
   /**
@@ -226,17 +225,7 @@
   public void insert(InsertRowPlan insertRowPlan) throws WriteProcessException {
     // 如果工作内存表为空，则创建内存表
     if (workMemTable == null) {
-<<<<<<< HEAD
-      if (enableMemControl) {
-        workMemTable = new PrimitiveMemTable(enableMemControl);
-        // 增加内存表个数
-        MemTableManager.getInstance().addMemtableNumber();
-      } else {
-        workMemTable = MemTableManager.getInstance().getAvailableMemTable(storageGroupName);
-      }
-=======
       createNewWorkingMemTable();
->>>>>>> 0b61882a
     }
 
     // 计算增加的内存
@@ -249,23 +238,8 @@
       }
     }
 
-<<<<<<< HEAD
     // 如果可以wal
     // 在写入之前先写WAL
-    if (IoTDBDescriptor.getInstance().getConfig().isEnableWal()) {
-      try {
-        // 写wal
-        getLogNode().write(insertRowPlan);
-      } catch (Exception e) {
-        if (enableMemControl && memIncrements != null) {
-          rollbackMemoryInfo(memIncrements);
-        }
-        throw new WriteProcessException(
-            String.format(
-                "%s: %s write WAL failed",
-                storageGroupName, tsFileResource.getTsFile().getAbsolutePath()),
-            e);
-=======
     try {
       WALFlushListener walFlushListener = walNode.log(workMemTable.getMemTableId(), insertRowPlan);
       if (walFlushListener.waitForResult() == WALFlushListener.Status.FAILURE) {
@@ -274,7 +248,6 @@
     } catch (Exception e) {
       if (enableMemControl && memIncrements != null) {
         rollbackMemoryInfo(memIncrements);
->>>>>>> 0b61882a
       }
       throw new WriteProcessException(
           String.format(
@@ -1496,23 +1469,6 @@
     this.managedByFlushManager = managedByFlushManager;
   }
 
-<<<<<<< HEAD
-  /**
-   * 获取wal日志节点
-   * get WAL log node
-   *
-   * @return WAL log node
-   */
-  public WriteLogNode getLogNode() {
-    if (logNode == null) {
-      logNode =
-          MultiFileLogNodeManager.getInstance()
-              .getNode(
-                  storageGroupName + "-" + tsFileResource.getTsFile().getName(),
-                  storageGroupInfo.getWalSupplier());
-    }
-    return logNode;
-=======
   /** sync method */
   public boolean isMemtableNotNull() {
     flushQueryLock.writeLock().lock();
@@ -1521,7 +1477,6 @@
     } finally {
       flushQueryLock.writeLock().unlock();
     }
->>>>>>> 0b61882a
   }
 
   /** close this tsfile */
