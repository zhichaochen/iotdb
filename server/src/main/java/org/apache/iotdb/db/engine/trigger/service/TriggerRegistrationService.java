--- conflicted
+++ resolved
@@ -107,21 +107,10 @@
    */
   public synchronized void register(CreateTriggerPlan plan)
       throws TriggerManagementException, TriggerExecutionException {
-<<<<<<< HEAD
-    // 物理量元数据节点
-    IMeasurementMNode measurementMNode = tryGetMeasurementMNode(plan);
-    // 检查是否注册
-    checkIfRegistered(plan, measurementMNode);
-    // 触发器日志wal
-    tryAppendRegistrationLog(plan);
-    // 注册
-    doRegister(plan, measurementMNode);
-=======
     IMNode imNode = tryGetMNode(plan);
     checkIfRegistered(plan, imNode);
     tryAppendRegistrationLog(plan);
     doRegister(plan, imNode);
->>>>>>> 0b61882a
   }
 
   private void checkIfRegistered(CreateTriggerPlan plan, IMNode imNode)
@@ -180,18 +169,7 @@
     }
   }
 
-<<<<<<< HEAD
-  /**
-   * 注册操作
-   * @param plan
-   * @param measurementMNode
-   * @throws TriggerManagementException
-   * @throws TriggerExecutionException
-   */
-  private void doRegister(CreateTriggerPlan plan, IMeasurementMNode measurementMNode)
-=======
   private void doRegister(CreateTriggerPlan plan, IMNode imNode)
->>>>>>> 0b61882a
       throws TriggerManagementException, TriggerExecutionException {
     // 触发器注册信息
     TriggerRegistrationInformation information = new TriggerRegistrationInformation(plan);
@@ -202,13 +180,7 @@
     // 触发器执行器
     TriggerExecutor executor;
     try {
-<<<<<<< HEAD
-      // 创建触发器执行器，在这里会实例化类加载器
-      executor = new TriggerExecutor(information, classLoader, measurementMNode);
-      // 通知触发器已创建
-=======
       executor = new TriggerExecutor(information, classLoader, imNode);
->>>>>>> 0b61882a
       executor.onCreate();
     } catch (TriggerManagementException | TriggerExecutionException e) {
       TriggerClassLoaderManager.getInstance().deregister(plan.getClassName());
