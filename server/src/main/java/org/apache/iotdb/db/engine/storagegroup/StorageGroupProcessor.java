/*
 * Licensed to the Apache Software Foundation (ASF) under one
 * or more contributor license agreements.  See the NOTICE file
 * distributed with this work for additional information
 * regarding copyright ownership.  The ASF licenses this file
 * to you under the Apache License, Version 2.0 (the
 * "License"); you may not use this file except in compliance
 * with the License.  You may obtain a copy of the License at
 *
 *      http://www.apache.org/licenses/LICENSE-2.0
 *
 * Unless required by applicable law or agreed to in writing,
 * software distributed under the License is distributed on an
 * "AS IS" BASIS, WITHOUT WARRANTIES OR CONDITIONS OF ANY
 * KIND, either express or implied.  See the License for the
 * specific language governing permissions and limitations
 * under the License.
 */
package org.apache.iotdb.db.engine.storagegroup;

import static org.apache.iotdb.db.engine.merge.task.MergeTask.MERGE_SUFFIX;
import static org.apache.iotdb.db.engine.storagegroup.TsFileResource.TEMP_SUFFIX;
import static org.apache.iotdb.tsfile.common.constant.TsFileConstant.TSFILE_SUFFIX;

import java.io.File;
import java.io.IOException;
import java.util.ArrayList;
import java.util.Collection;
import java.util.Collections;
import java.util.Date;
import java.util.HashMap;
import java.util.HashSet;
import java.util.Iterator;
import java.util.LinkedList;
import java.util.List;
import java.util.Map;
import java.util.Map.Entry;
import java.util.Set;
import java.util.TreeMap;
import java.util.TreeSet;
import java.util.concurrent.locks.ReadWriteLock;
import java.util.concurrent.locks.ReentrantReadWriteLock;
import org.apache.commons.io.FileUtils;
import org.apache.iotdb.db.conf.IoTDBConstant;
import org.apache.iotdb.db.conf.IoTDBDescriptor;
import org.apache.iotdb.db.conf.directories.DirectoryManager;
import org.apache.iotdb.db.engine.StorageEngine;
import org.apache.iotdb.db.engine.fileSystem.SystemFileFactory;
import org.apache.iotdb.db.engine.flush.TsFileFlushPolicy;
import org.apache.iotdb.db.engine.merge.manage.MergeManager;
import org.apache.iotdb.db.engine.merge.manage.MergeResource;
import org.apache.iotdb.db.engine.merge.selector.IMergeFileSelector;
import org.apache.iotdb.db.engine.merge.selector.MaxFileMergeFileSelector;
import org.apache.iotdb.db.engine.merge.selector.MaxSeriesMergeFileSelector;
import org.apache.iotdb.db.engine.merge.selector.MergeFileStrategy;
import org.apache.iotdb.db.engine.merge.task.MergeTask;
import org.apache.iotdb.db.engine.merge.task.RecoverMergeTask;
import org.apache.iotdb.db.engine.modification.Deletion;
import org.apache.iotdb.db.engine.modification.Modification;
import org.apache.iotdb.db.engine.modification.ModificationFile;
import org.apache.iotdb.db.engine.querycontext.QueryDataSource;
import org.apache.iotdb.db.engine.querycontext.ReadOnlyMemChunk;
import org.apache.iotdb.db.engine.version.SimpleFileVersionController;
import org.apache.iotdb.db.engine.version.VersionController;
import org.apache.iotdb.db.exception.DiskSpaceInsufficientException;
import org.apache.iotdb.db.exception.MergeException;
import org.apache.iotdb.db.exception.TsFileProcessorException;
import org.apache.iotdb.db.exception.metadata.MetadataException;
import org.apache.iotdb.db.exception.query.OutOfTTLException;
import org.apache.iotdb.db.exception.query.QueryProcessException;
import org.apache.iotdb.db.exception.storageGroup.StorageGroupProcessorException;
import org.apache.iotdb.db.metadata.MManager;
import org.apache.iotdb.db.metadata.mnode.LeafMNode;
import org.apache.iotdb.db.metadata.mnode.MNode;
import org.apache.iotdb.db.qp.physical.crud.BatchInsertPlan;
import org.apache.iotdb.db.qp.physical.crud.DeletePlan;
import org.apache.iotdb.db.qp.physical.crud.InsertPlan;
import org.apache.iotdb.db.query.context.QueryContext;
import org.apache.iotdb.db.query.control.QueryFileManager;
import org.apache.iotdb.db.utils.CopyOnReadLinkedList;
import org.apache.iotdb.db.utils.UpgradeUtils;
import org.apache.iotdb.db.writelog.recover.TsFileRecoverPerformer;
import org.apache.iotdb.rpc.TSStatusCode;
import org.apache.iotdb.tsfile.file.metadata.ChunkMetaData;
import org.apache.iotdb.tsfile.file.metadata.enums.CompressionType;
import org.apache.iotdb.tsfile.file.metadata.enums.TSDataType;
import org.apache.iotdb.tsfile.file.metadata.enums.TSEncoding;
import org.apache.iotdb.tsfile.fileSystem.FSFactoryProducer;
import org.apache.iotdb.tsfile.fileSystem.fsFactory.FSFactory;
import org.apache.iotdb.tsfile.read.common.Path;
import org.apache.iotdb.tsfile.read.filter.basic.Filter;
import org.apache.iotdb.tsfile.utils.Pair;
import org.apache.iotdb.tsfile.write.schema.MeasurementSchema;
import org.apache.iotdb.tsfile.write.schema.Schema;
import org.apache.iotdb.tsfile.write.writer.RestorableTsFileIOWriter;
import org.slf4j.Logger;
import org.slf4j.LoggerFactory;


/**
 * For sequence data, a StorageGroupProcessor has some TsFileProcessors, in which there is only one
 * TsFileProcessor in the working status. <br/>
 * <p>
 * There are two situations to set the working TsFileProcessor to closing status:<br/>
 * <p>
 * (1) when inserting data into the TsFileProcessor, and the TsFileProcessor shouldFlush() (or
 * shouldClose())<br/>
 * <p>
 * (2) someone calls waitForAllCurrentTsFileProcessorsClosed(). (up to now, only flush command from
 * cli will call this method)<br/>
 * <p>
 * UnSequence data has the similar process as above.
 * <p>
 * When a sequence TsFileProcessor is submitted to be flushed, the updateLatestFlushTimeCallback()
 * method will be called as a callback.<br/>
 * <p>
 * When a TsFileProcessor is closed, the closeUnsealedTsFileProcessor() method will be called as a
 * callback.
 */
public class StorageGroupProcessor {

  private static final String MERGING_MODIFICATION_FILE_NAME = "merge.mods";
  private static final Logger logger = LoggerFactory.getLogger(StorageGroupProcessor.class);
  private static final int MAX_CACHE_SENSORS = 5000;
  /**
   * a read write lock for guaranteeing concurrent safety when accessing all fields in this class
   * (i.e., schema, (un)sequenceFileList, work(un)SequenceTsFileProcessor,
   * closing(Un)SequenceTsFileProcessor, latestTimeForEachDevice, and
   * partitionLatestFlushedTimeForEachDevice)
   */
  private final ReadWriteLock insertLock = new ReentrantReadWriteLock();
  /**
   * closeStorageGroupCondition is used to wait for all currently closing TsFiles to be done.
   */
  private final Object closeStorageGroupCondition = new Object();
  /**
   * avoid some tsfileResource is changed (e.g., from unsealed to sealed) when a query is executed.
   */
  private final ReadWriteLock closeQueryLock = new ReentrantReadWriteLock();
  /**
   * time partition id in the storage group -> tsFileProcessor for this time partition
   */
  private final TreeMap<Long, TsFileProcessor> workSequenceTsFileProcessors = new TreeMap<>();
  /**
   * time partition id in the storage group -> tsFileProcessor for this time partition
   */
  private final TreeMap<Long, TsFileProcessor> workUnsequenceTsFileProcessors = new TreeMap<>();

  /**
   * the schema of time series that belong this storage group
   */
  private Schema schema;
  // includes sealed and unsealed sequence TsFiles
  private TreeSet<TsFileResource> sequenceFileTreeSet = new TreeSet<>(
      (o1, o2) -> {
        int rangeCompare = Long.compare(Long.parseLong(o1.getFile().getParentFile().getName()),
            Long.parseLong(o2.getFile().getParentFile().getName()));
        return rangeCompare == 0 ? compareFileName(o1.getFile(), o2.getFile()) : rangeCompare;
      });

  private CopyOnReadLinkedList<TsFileProcessor> closingSequenceTsFileProcessor = new CopyOnReadLinkedList<>();
  // includes sealed and unsealed unSequence TsFiles
  private List<TsFileResource> unSequenceFileList = new ArrayList<>();
  private CopyOnReadLinkedList<TsFileProcessor> closingUnSequenceTsFileProcessor = new CopyOnReadLinkedList<>();
  /*
   * time partition id -> map, which contains
   * device -> global latest timestamp of each device latestTimeForEachDevice caches non-flushed
   * changes upon timestamps of each device, and is used to update partitionLatestFlushedTimeForEachDevice
   * when a flush is issued.
   */
  private Map<Long, Map<String, Long>> latestTimeForEachDevice = new HashMap<>();
  /**
   * time partition id -> map, which contains device -> largest timestamp of the latest memtable to
   * be submitted to asyncTryToFlush partitionLatestFlushedTimeForEachDevice determines whether a data point
   * should be put into a sequential file or an unsequential file. Data of some device with
   * timestamp less than or equals to the device's latestFlushedTime should go into an unsequential
   * file.
   */
  private Map<Long, Map<String, Long>> partitionLatestFlushedTimeForEachDevice = new HashMap<>();
  /**
   * global mapping of device -> largest timestamp of the latest memtable to * be submitted to
   * asyncTryToFlush, globalLatestFlushedTimeForEachDevice is utilized to maintain global
   * latestFlushedTime of devices and will be updated along with partitionLatestFlushedTimeForEachDevice
   */
  private Map<String, Long> globalLatestFlushedTimeForEachDevice = new HashMap<>();
  private String storageGroupName;
  private File storageGroupSysDir;
  /**
   * time partition id -> version controller which assigns a version for each MemTable and
   * deletion/update such that after they are persisted, the order of insertions, deletions and
   * updates can be re-determined.
   */
  private HashMap<Long, VersionController> timePartitionIdVersionControllerMap = new HashMap<>();
  /**
   * mergeLock is to be used in the merge process. Concurrent queries, deletions and merges may
   * result in losing some deletion in the merged new file, so a lock is necessary.
   */
  private ReentrantReadWriteLock mergeLock = new ReentrantReadWriteLock();
  /**
   * This is the modification file of the result of the current merge. Because the merged file may
   * be invisible at this moment, without this, deletion/update during merge could be lost.
   */
  private ModificationFile mergingModification;
  private volatile boolean isMerging = false;
  private long mergeStartTime;
  /**
   * This linked list records the access order of measurements used by query.
   */
  private LinkedList<String> lruForSensorUsedInQuery = new LinkedList<>();
  /**
   * when the data in a storage group is older than dataTTL, it is considered invalid and will be
   * eventually removed.
   */
  private long dataTTL = Long.MAX_VALUE;
  private FSFactory fsFactory = FSFactoryProducer.getFSFactory();
  private TsFileFlushPolicy fileFlushPolicy;

  // allDirectFileVersions records the versions of the direct TsFiles (generated by flush), not
  // including the files generated by merge
  private Set<Long> allDirectFileVersions = new HashSet<>();

  public StorageGroupProcessor(String systemInfoDir, String storageGroupName,
      TsFileFlushPolicy fileFlushPolicy)
      throws StorageGroupProcessorException, MetadataException {
    this.storageGroupName = storageGroupName;
    this.fileFlushPolicy = fileFlushPolicy;

    // construct the file schema
    this.schema = constructSchema(storageGroupName);

    storageGroupSysDir = SystemFileFactory.INSTANCE.getFile(systemInfoDir, storageGroupName);
    if (storageGroupSysDir.mkdirs()) {
      logger.info("Storage Group system Directory {} doesn't exist, create it",
          storageGroupSysDir.getPath());
    } else if (!storageGroupSysDir.exists()) {
      logger.error("create Storage Group system Directory {} failed",
          storageGroupSysDir.getPath());
    }

    recover();
  }

  private void recover() throws StorageGroupProcessorException {
    logger.info("recover Storage Group  {}", storageGroupName);

    try {
      // collect TsFiles from sequential and unsequential data directory
      List<TsFileResource> seqTsFiles = getAllFiles(
          DirectoryManager.getInstance().getAllSequenceFileFolders());
      List<TsFileResource> unseqTsFiles =
          getAllFiles(DirectoryManager.getInstance().getAllUnSequenceFileFolders());

      recoverSeqFiles(seqTsFiles);
      recoverUnseqFiles(unseqTsFiles);

      for (TsFileResource resource : seqTsFiles) {
        //After recover, case the TsFile's length is equal to 0, delete both the TsFileResource and the file itself
        if (resource.getFile().length() == 0) {
          deleteTsfile(resource.getFile());
        }
        allDirectFileVersions.addAll(resource.getHistoricalVersions());
      }
      for (TsFileResource resource : unseqTsFiles) {
        //After recover, case the TsFile's length is equal to 0, delete both the TsFileResource and the file itself
        if (resource.getFile().length() == 0) {
          deleteTsfile(resource.getFile());
        }
        allDirectFileVersions.addAll(resource.getHistoricalVersions());
      }

      String taskName = storageGroupName + "-" + System.currentTimeMillis();
      File mergingMods = SystemFileFactory.INSTANCE.getFile(storageGroupSysDir,
          MERGING_MODIFICATION_FILE_NAME);
      if (mergingMods.exists()) {
        mergingModification = new ModificationFile(mergingMods.getPath());
      }
      RecoverMergeTask recoverMergeTask = new RecoverMergeTask(seqTsFiles, unseqTsFiles,
          storageGroupSysDir.getPath(), this::mergeEndAction, taskName,
          IoTDBDescriptor.getInstance().getConfig().isForceFullMerge(), storageGroupName);
      logger.info("{} a RecoverMergeTask {} starts...", storageGroupName, taskName);
      recoverMergeTask
          .recoverMerge(IoTDBDescriptor.getInstance().getConfig().isContinueMergeAfterReboot());
      if (!IoTDBDescriptor.getInstance().getConfig().isContinueMergeAfterReboot()) {
        mergingMods.delete();
      }
    } catch (IOException | MetadataException e) {
      throw new StorageGroupProcessorException(e);
    }

    for (TsFileResource resource : sequenceFileTreeSet) {
      long timePartitionId = getTimePartitionFromTsFileResource(resource);
      if (timePartitionId != -1) {
        latestTimeForEachDevice.computeIfAbsent(timePartitionId, l -> new HashMap<>())
            .putAll(resource.getEndTimeMap());
        partitionLatestFlushedTimeForEachDevice.computeIfAbsent(timePartitionId, id -> new HashMap<>())
            .putAll(resource.getEndTimeMap());

        for (Map.Entry<String, Long> mapEntry : resource.getEndTimeMap().entrySet()) {
          if (!globalLatestFlushedTimeForEachDevice.containsKey(mapEntry.getKey())
              || globalLatestFlushedTimeForEachDevice.get(mapEntry.getKey())
                  < mapEntry.getValue()) {
            globalLatestFlushedTimeForEachDevice.put(mapEntry.getKey(), mapEntry.getValue());
          }
        }
      }
    }
  }

  private long getTimePartitionFromTsFileResource(TsFileResource resource) {
    // device id -> start map
    // if start time map is empty, tsfile resource is empty, return -1;
    Map<String, Long> startTimeMap = resource.getStartTimeMap();
    // just find any time of device
    Iterator<Long> iterator = startTimeMap.values().iterator();
    if (iterator.hasNext()) {
      return StorageEngine.fromTimeToTimePartition(iterator.next());
    }

    return -1;
  }

  /**
   * get version controller by time partition Id Thread-safety should be ensure by caller
   *
   * @param timePartitionId time partition Id
   * @return version controller
   */
  private VersionController getVersionControllerByTimePartitionId(long timePartitionId) {
    VersionController res = timePartitionIdVersionControllerMap.get(timePartitionId);
    if (res == null) {
      try {
        res = new SimpleFileVersionController(storageGroupSysDir.getPath(), timePartitionId);
        timePartitionIdVersionControllerMap.put(timePartitionId, res);
      } catch (IOException e) {
        logger.error("can't build a version controller for time partition" + timePartitionId);
      }
    }

    return res;
  }

  private List<TsFileResource> getAllFiles(List<String> folders) {
    List<File> tsFiles = new ArrayList<>();
    for (String baseDir : folders) {
      File fileFolder = fsFactory.getFile(baseDir, storageGroupName);
      if (!fileFolder.exists()) {
        continue;
      }

      for (File timeRangeFileFolder : fileFolder.listFiles()) {
        // some TsFileResource may be being persisted when the system crashed, try recovering such
        // resources
        continueFailedRenames(timeRangeFileFolder, TEMP_SUFFIX);

        // some TsFiles were going to be replaced by the merged files when the system crashed and
        // the process was interrupted before the merged files could be named
        continueFailedRenames(timeRangeFileFolder, MERGE_SUFFIX);

        Collections.addAll(tsFiles,
            fsFactory.listFilesBySuffix(timeRangeFileFolder.getAbsolutePath(), TSFILE_SUFFIX));
      }

    }
    tsFiles.sort(this::compareFileName);
    List<TsFileResource> ret = new ArrayList<>();
    tsFiles.forEach(f -> ret.add(new TsFileResource(f)));
    return ret;
  }

  private void continueFailedRenames(File fileFolder, String suffix) {
    File[] files = fsFactory.listFilesBySuffix(fileFolder.getAbsolutePath(), suffix);
    if (files != null) {
      for (File tempResource : files) {
        File originResource = fsFactory.getFile(tempResource.getPath().replace(suffix, ""));
        if (originResource.exists()) {
          tempResource.delete();
        } else {
          tempResource.renameTo(originResource);
        }
      }
    }
  }

  private void recoverSeqFiles(List<TsFileResource> tsFiles) throws StorageGroupProcessorException {
    for (int i = 0; i < tsFiles.size(); i++) {
      TsFileResource tsFileResource = tsFiles.get(i);
      sequenceFileTreeSet.add(tsFileResource);
      long timePartitionId = getTimePartitionFromTsFileResource(tsFileResource);

      TsFileRecoverPerformer recoverPerformer = new TsFileRecoverPerformer(storageGroupName + "-",
          schema, getVersionControllerByTimePartitionId(timePartitionId), tsFileResource, false,
          i == tsFiles.size() - 1);
      RestorableTsFileIOWriter writer = recoverPerformer.recover();
      if (i != tsFiles.size() - 1 || !writer.canWrite()) {
        // not the last file or cannot write, just close it
        tsFileResource.setClosed(true);
      } else if (writer.canWrite()) {
        // the last file is not closed, continue writing to in
        TsFileProcessor tsFileProcessor = new TsFileProcessor(storageGroupName, tsFileResource,
            schema, getVersionControllerByTimePartitionId(timePartitionId),
            this::closeUnsealedTsFileProcessor,
            this::updateLatestFlushTimeCallback, true, writer);
        workUnsequenceTsFileProcessors
            .put(timePartitionId, tsFileProcessor);
        tsFileResource.setProcessor(tsFileProcessor);
        tsFileProcessor.setTimeRangeId(timePartitionId);
        writer.makeMetadataVisible();
      }
    }
  }

  private void recoverUnseqFiles(List<TsFileResource> tsFiles)
      throws StorageGroupProcessorException {
    for (int i = 0; i < tsFiles.size(); i++) {
      TsFileResource tsFileResource = tsFiles.get(i);
      unSequenceFileList.add(tsFileResource);
      long timePartitionId = getTimePartitionFromTsFileResource(tsFileResource);

      TsFileRecoverPerformer recoverPerformer = new TsFileRecoverPerformer(storageGroupName + "-",
          schema, getVersionControllerByTimePartitionId(timePartitionId), tsFileResource, true,
          i == tsFiles.size() - 1);
      RestorableTsFileIOWriter writer = recoverPerformer.recover();
      if (i != tsFiles.size() - 1 || !writer.canWrite()) {
        // not the last file or cannot write, just close it
        tsFileResource.setClosed(true);
      } else if (writer.canWrite()) {
        // the last file is not closed, continue writing to in
        TsFileProcessor tsFileProcessor = new TsFileProcessor(storageGroupName, tsFileResource,
            schema, getVersionControllerByTimePartitionId(timePartitionId),
            this::closeUnsealedTsFileProcessor,
            this::unsequenceFlushCallback, false, writer);
        tsFileResource.setProcessor(tsFileProcessor);
        tsFileProcessor.setTimeRangeId(timePartitionId);
        writer.makeMetadataVisible();
      }
    }
  }

  // ({systemTime}-{versionNum}-{mergeNum}.tsfile)
  private int compareFileName(File o1, File o2) {
    String[] items1 = o1.getName().replace(TSFILE_SUFFIX, "")
        .split(IoTDBConstant.TSFILE_NAME_SEPARATOR);
    String[] items2 = o2.getName().replace(TSFILE_SUFFIX, "")
        .split(IoTDBConstant.TSFILE_NAME_SEPARATOR);
    long ver1 = Long.parseLong(items1[0]);
    long ver2 = Long.parseLong(items2[0]);
    int cmp = Long.compare(ver1, ver2);
    if (cmp == 0) {
      return Long.compare(Long.parseLong(items1[1]), Long.parseLong(items2[1]));
    } else {
      return cmp;
    }
  }

  private Schema constructSchema(String storageGroupName) throws MetadataException {
    List<MeasurementSchema> columnSchemaList =
        MManager.getInstance().getStorageGroupSchema(storageGroupName);

    Schema newSchema = new Schema();
    for (MeasurementSchema measurementSchema : columnSchemaList) {
      newSchema.registerMeasurement(measurementSchema);
    }
    return newSchema;
  }


  /**
   * add a measurement into the schema.
   */
  public void addMeasurement(String measurementId, TSDataType dataType, TSEncoding encoding,
      CompressionType compressor, Map<String, String> props) {
    writeLock();
    try {
      schema.registerMeasurement(new MeasurementSchema(measurementId, dataType, encoding,
          compressor, props));
    } finally {
      writeUnlock();
    }
  }

  public void insert(InsertPlan insertPlan) throws QueryProcessException {
    // reject insertions that are out of ttl
    if (!checkTTL(insertPlan.getTime())) {
      throw new OutOfTTLException(insertPlan.getTime(), (System.currentTimeMillis() - dataTTL));
    }
    writeLock();
    try {
      // init map
      long timePartitionId = StorageEngine.fromTimeToTimePartition(insertPlan.getTime());
      latestTimeForEachDevice.computeIfAbsent(timePartitionId, l -> new HashMap<>())
          .putIfAbsent(insertPlan.getDeviceId(), Long.MIN_VALUE);
      partitionLatestFlushedTimeForEachDevice.computeIfAbsent(timePartitionId, id -> new HashMap<>())
          .putIfAbsent(insertPlan.getDeviceId(), Long.MIN_VALUE);

      // insert to sequence or unSequence file
      insertToTsFileProcessor(insertPlan,
          insertPlan.getTime() > partitionLatestFlushedTimeForEachDevice.get(timePartitionId)
              .get(insertPlan.getDeviceId()));
    } finally {
      writeUnlock();
    }
  }

  public Integer[] insertBatch(BatchInsertPlan batchInsertPlan) throws QueryProcessException {
    writeLock();
    try {
      Integer[] results = new Integer[batchInsertPlan.getRowCount()];

      /*
       * assume that batch has been sorted by client
       */
      int loc = 0;
      while (loc < batchInsertPlan.getRowCount()) {
        long currTime = batchInsertPlan.getTimes()[loc];
        // skip points that do not satisfy TTL
        if (!checkTTL(currTime)) {
          results[loc] = TSStatusCode.OUT_OF_TTL_ERROR.getStatusCode();
          loc++;
        } else {
          break;
        }
      }
      // loc pointing at first legal position
      if (loc == batchInsertPlan.getRowCount()) {
        return results;
      }
      // before is first start point
      int before = loc;
      // before time partition
      long beforeTimePartition = StorageEngine.fromTimeToTimePartition(batchInsertPlan.getTimes()[before]);
      // init map
      long lastFlushTime = partitionLatestFlushedTimeForEachDevice.
          computeIfAbsent(beforeTimePartition, id -> new HashMap<>()).
          computeIfAbsent(batchInsertPlan.getDeviceId(), id -> Long.MIN_VALUE);
      // if is sequence
      boolean isSequence = false;
      while (loc < batchInsertPlan.getRowCount()) {
        long time = batchInsertPlan.getTimes()[loc];
        long curTimePartition = StorageEngine.fromTimeToTimePartition(time);
        results[loc] = TSStatusCode.SUCCESS_STATUS.getStatusCode();
        // start next partition
        if (curTimePartition != beforeTimePartition) {
          // insert last time partition
          insertBatchToTsFileProcessor(batchInsertPlan, before, loc, isSequence, results,
              beforeTimePartition);
          // re initialize
          before = loc;
          beforeTimePartition = curTimePartition;
          lastFlushTime = partitionLatestFlushedTimeForEachDevice.
              computeIfAbsent(beforeTimePartition, id -> new HashMap<>()).
              computeIfAbsent(batchInsertPlan.getDeviceId(), id -> Long.MIN_VALUE);
          isSequence = false;
        }
        // still in this partition
        else {
          // judge if we should insert sequence
          if (!isSequence && time > lastFlushTime) {
            // insert into unsequence and then start sequence
            insertBatchToTsFileProcessor(batchInsertPlan, before, loc, false, results,
                beforeTimePartition);
            before = loc;
            isSequence = true;
          }
          loc++;
        }
      }

      // do not forget last part
      if (before < loc) {
        insertBatchToTsFileProcessor(batchInsertPlan, before, loc, isSequence, results,
            beforeTimePartition);
      }

      return results;
    } finally {
      writeUnlock();
    }
  }

  /**
   * @return whether the given time falls in ttl
   */
  private boolean checkTTL(long time) {
    return dataTTL == Long.MAX_VALUE || (System.currentTimeMillis() - time) <= dataTTL;
  }

  /**
   * insert batch to tsfile processor thread-safety that the caller need to guarantee
   *
   * @param batchInsertPlan batch insert plan
   * @param sequence whether is sequence
   * @param results result array
   * @param timePartitionId time partition id
   */
  private void insertBatchToTsFileProcessor(BatchInsertPlan batchInsertPlan,
      int start, int end, boolean sequence, Integer[] results, long timePartitionId)
      throws QueryProcessException {
    // return when start <= end
    if (start >= end) {
      return;
    }

    TsFileProcessor tsFileProcessor = getOrCreateTsFileProcessor(timePartitionId,
        sequence);
    if (tsFileProcessor == null) {
      for (int i = start; i < end; i++) {
        results[i] = TSStatusCode.INTERNAL_SERVER_ERROR.getStatusCode();
      }
      return;
    }

    boolean result = tsFileProcessor.insertBatch(batchInsertPlan, start, end, results);

    latestTimeForEachDevice.computeIfAbsent(timePartitionId, t -> new HashMap<>())
        .putIfAbsent(batchInsertPlan.getDeviceId(), Long.MIN_VALUE);
    // try to update the latest time of the device of this tsRecord
    if (sequence && result
        && latestTimeForEachDevice.get(timePartitionId).get(batchInsertPlan.getDeviceId())
        < batchInsertPlan.getTimes()[end - 1]) {
      latestTimeForEachDevice.get(timePartitionId)
          .put(batchInsertPlan.getDeviceId(), batchInsertPlan.getTimes()[end - 1]);
    }
    long globalLatestFlushedTime =
        globalLatestFlushedTimeForEachDevice.computeIfAbsent(
            batchInsertPlan.getDeviceId(), k -> Long.MIN_VALUE);
    tryToUpdateBatchInsertLastCache(batchInsertPlan, globalLatestFlushedTime);
    if (globalLatestFlushedTime < batchInsertPlan.getMaxTime())
      globalLatestFlushedTimeForEachDevice.put(
          batchInsertPlan.getDeviceId(), batchInsertPlan.getMaxTime());

    // check memtable size and may async try to flush the work memtable
    if (tsFileProcessor.shouldFlush()) {
      fileFlushPolicy.apply(this, tsFileProcessor, sequence);
    }
  }

  public void tryToUpdateBatchInsertLastCache(BatchInsertPlan plan, Long latestFlushedTime)
      throws QueryProcessException {
    try {
      MNode node =
          MManager.getInstance().getDeviceNodeWithAutoCreateStorageGroup(plan.getDeviceId());
      String[] measurementList = plan.getMeasurements();
      for (int i = 0; i < measurementList.length; i++) {
        // Update cached last value with high priority
        MNode measurementNode = node.getChild(measurementList[i]);
        ((LeafMNode) measurementNode)
            .updateCachedLast(plan.composeLastTimeValuePair(i), true, latestFlushedTime);
      }
    } catch (MetadataException e) {
      throw new QueryProcessException(e);
    }
  }

  private void insertToTsFileProcessor(InsertPlan insertPlan, boolean sequence)
      throws QueryProcessException {
    TsFileProcessor tsFileProcessor;
    boolean result;
    long timePartitionId = StorageEngine.fromTimeToTimePartition(insertPlan.getTime());

    tsFileProcessor = getOrCreateTsFileProcessor(timePartitionId, sequence);

    if (tsFileProcessor == null) {
      return;
    }

    // insert TsFileProcessor
    result = tsFileProcessor.insert(insertPlan);

    // try to update the latest time of the device of this tsRecord
    if (result
        && latestTimeForEachDevice.get(timePartitionId).get(insertPlan.getDeviceId()) < insertPlan
        .getTime()) {
      latestTimeForEachDevice.get(timePartitionId)
          .put(insertPlan.getDeviceId(), insertPlan.getTime());
    }
    long globalLatestFlushTime =
        globalLatestFlushedTimeForEachDevice.computeIfAbsent(
            insertPlan.getDeviceId(), k -> Long.MIN_VALUE);
    tryToUpdateInsertLastCache(insertPlan, globalLatestFlushTime);
    if (result && globalLatestFlushTime < insertPlan.getTime()) {
      globalLatestFlushedTimeForEachDevice.put(insertPlan.getDeviceId(), insertPlan.getTime());
    }

    // check memtable size and may asyncTryToFlush the work memtable
    if (tsFileProcessor.shouldFlush()) {
      fileFlushPolicy.apply(this, tsFileProcessor, sequence);
    }
  }

  public void tryToUpdateInsertLastCache(InsertPlan plan, Long latestFlushedTime)
      throws QueryProcessException {
    try {
      MNode node =
          MManager.getInstance().getDeviceNodeWithAutoCreateStorageGroup(plan.getDeviceId());
      String[] measurementList = plan.getMeasurements();
      for (int i = 0; i < measurementList.length; i++) {
        // Update cached last value with high priority
        MNode measurementNode = node.getChild(measurementList[i]);
        ((LeafMNode) measurementNode)
            .updateCachedLast(plan.composeTimeValuePair(i), true, latestFlushedTime);
      }
    } catch (MetadataException e) {
      throw new QueryProcessException(e);
    }
  }

  private TsFileProcessor getOrCreateTsFileProcessor(long timeRangeId, boolean sequence) {
    TsFileProcessor tsFileProcessor = null;
    try {
      if (sequence) {
        tsFileProcessor = getOrCreateTsFileProcessorIntern(timeRangeId,
            workSequenceTsFileProcessors, sequenceFileTreeSet, true);
      } else {
        tsFileProcessor = getOrCreateTsFileProcessorIntern(timeRangeId,
            workUnsequenceTsFileProcessors, unSequenceFileList, false);
      }
    } catch (DiskSpaceInsufficientException e) {
      logger.error(
          "disk space is insufficient when creating TsFile processor, change system mode to read-only",
          e);
      IoTDBDescriptor.getInstance().getConfig().setReadOnly(true);
    } catch (IOException e) {
      logger
          .error("meet IOException when creating TsFileProcessor, change system mode to read-only",
              e);
      IoTDBDescriptor.getInstance().getConfig().setReadOnly(true);
    }
    return tsFileProcessor;
  }

  /**
   * get processor from hashmap, flush oldest processor if necessary
   *
   * @param timeRangeId time partition range
   * @param tsFileProcessorTreeMap tsFileProcessorTreeMap
   * @param fileList file list to add new processor
   * @param sequence whether is sequence or not
   */
  private TsFileProcessor getOrCreateTsFileProcessorIntern(long timeRangeId,
      TreeMap<Long, TsFileProcessor> tsFileProcessorTreeMap,
      Collection<TsFileResource> fileList,
      boolean sequence)
      throws IOException, DiskSpaceInsufficientException {

    TsFileProcessor res;
    // we have to ensure only one thread can change workSequenceTsFileProcessors
    writeLock();
    try {
      if (!tsFileProcessorTreeMap.containsKey(timeRangeId)) {
        // we have to remove oldest processor to control the num of the memtables
        // TODO: use a method to control the number of memtables
        if (tsFileProcessorTreeMap.size()
            >= IoTDBDescriptor.getInstance().getConfig().getMemtableNumInEachStorageGroup() / 2) {
          Map.Entry<Long, TsFileProcessor> processorEntry = tsFileProcessorTreeMap.firstEntry();
          logger.info(
              "will close a TsFile because too many memtables ({} > {}) in the storage group {},",
              tsFileProcessorTreeMap.size(),
              IoTDBDescriptor.getInstance().getConfig().getMemtableNumInEachStorageGroup() / 2,
              storageGroupName);
          moveOneWorkProcessorToClosingList(sequence, processorEntry.getValue());
        }

        // build new processor
        TsFileProcessor newProcessor = createTsFileProcessor(sequence, timeRangeId);
        tsFileProcessorTreeMap.put(timeRangeId, newProcessor);
        fileList.add(newProcessor.getTsFileResource());
        res = newProcessor;
      } else {
        res = tsFileProcessorTreeMap.get(timeRangeId);
      }

    } finally {
      // unlock in finally
      writeUnlock();
    }

    return res;
  }



  private TsFileProcessor createTsFileProcessor(boolean sequence, long timePartitionId)
      throws IOException, DiskSpaceInsufficientException {
    String baseDir;
    if (sequence) {
      baseDir = DirectoryManager.getInstance().getNextFolderForSequenceFile();
    } else {
      baseDir = DirectoryManager.getInstance().getNextFolderForUnSequenceFile();
    }
    fsFactory.getFile(baseDir, storageGroupName).mkdirs();

    String filePath =
        baseDir + File.separator + storageGroupName + File.separator + timePartitionId
            + File.separator
            + getNewTsFileName(timePartitionId);

    TsFileProcessor tsFileProcessor;
    VersionController versionController = getVersionControllerByTimePartitionId(timePartitionId);
    if (sequence) {
      tsFileProcessor = new TsFileProcessor(storageGroupName,
          fsFactory.getFileWithParent(filePath),
          schema, versionController, this::closeUnsealedTsFileProcessor,
          this::updateLatestFlushTimeCallback, true);
    } else {
      tsFileProcessor = new TsFileProcessor(storageGroupName,
          fsFactory.getFileWithParent(filePath),
          schema, versionController, this::closeUnsealedTsFileProcessor,
          this::unsequenceFlushCallback, false);
    }

    tsFileProcessor.setTimeRangeId(timePartitionId);
    return tsFileProcessor;
  }

  /**
   * Create a new tsfile name
   *
   * @return file name
   */
  private String getNewTsFileName(long timePartitionId) {
    return getNewTsFileName(System.currentTimeMillis(),
        getVersionControllerByTimePartitionId(timePartitionId).nextVersion(), 0);
  }

  private String getNewTsFileName(long time, long version, int mergeCnt) {
    allDirectFileVersions.add(version);
    return time + IoTDBConstant.TSFILE_NAME_SEPARATOR + version
        + IoTDBConstant.TSFILE_NAME_SEPARATOR + mergeCnt + TSFILE_SUFFIX;
  }


  /**
   * thread-safety should be ensured by caller
   */
  public void moveOneWorkProcessorToClosingList(boolean sequence,
      TsFileProcessor tsFileProcessor) {
    //for sequence tsfile, we update the endTimeMap only when the file is prepared to be closed.
    //for unsequence tsfile, we have maintained the endTimeMap when an insertion comes.
    if (sequence) {
      closingSequenceTsFileProcessor.add(tsFileProcessor);
      updateEndTimeMap(tsFileProcessor);
      tsFileProcessor.asyncClose();

      workSequenceTsFileProcessors.remove(tsFileProcessor.getTimeRangeId());
      // if unsequence files don't contain this time range id, we should remove it's version controller
      if (!workUnsequenceTsFileProcessors.containsKey(tsFileProcessor.getTimeRangeId())) {
        timePartitionIdVersionControllerMap.remove(tsFileProcessor.getTimeRangeId());
      }
      logger.info("close a sequence tsfile processor {}", storageGroupName);
    } else {
      closingUnSequenceTsFileProcessor.add(tsFileProcessor);
      tsFileProcessor.asyncClose();

      workUnsequenceTsFileProcessors.remove(tsFileProcessor.getTimeRangeId());
      // if sequence files don't contain this time range id, we should remove it's version controller
      if (!workSequenceTsFileProcessors.containsKey(tsFileProcessor.getTimeRangeId())) {
        timePartitionIdVersionControllerMap.remove(tsFileProcessor.getTimeRangeId());
      }
    }
  }

  /**
   * delete the storageGroup's own folder in folder data/system/storage_groups
   */
  public void deleteFolder(String systemDir) {
    logger.info("{} will close all files for deleting data folder {}", storageGroupName, systemDir);
    waitForAllCurrentTsFileProcessorsClosed();
    writeLock();
    try {
      File storageGroupFolder = SystemFileFactory.INSTANCE.getFile(systemDir, storageGroupName);
      if (storageGroupFolder.exists()) {
        org.apache.iotdb.db.utils.FileUtils.deleteDirectory(storageGroupFolder);
      }
    } catch (IOException e) {
      logger.error("Cannot delete the folder in storage group {}, because", storageGroupName, e);
    } finally {
      writeUnlock();
    }
  }

  public void closeAllResources() {
    for (TsFileResource tsFileResource : unSequenceFileList) {
      try {
        tsFileResource.close();
      } catch (IOException e) {
        logger.error("Cannot close a TsFileResource {}", tsFileResource, e);
      }
    }
    for (TsFileResource tsFileResource : sequenceFileTreeSet) {
      try {
        tsFileResource.close();
      } catch (IOException e) {
        logger.error("Cannot close a TsFileResource {}", tsFileResource, e);
      }
    }
  }

  public void syncDeleteDataFiles() {
    logger.info("{} will close all files for deleting data files", storageGroupName);
    waitForAllCurrentTsFileProcessorsClosed();
    //normally, mergingModification is just need to be closed by after a merge task is finished.
    //we close it here just for IT test.
    if (this.mergingModification != null) {
      try {
        mergingModification.close();
      } catch (IOException e) {
        logger.error("Cannot close the mergingMod file {}", mergingModification.getFilePath(), e);
      }

    }
    writeLock();
    try {
      closeAllResources();
      List<String> folder = DirectoryManager.getInstance().getAllSequenceFileFolders();
      folder.addAll(DirectoryManager.getInstance().getAllUnSequenceFileFolders());
      deleteAllSGFolders(folder);

      this.workSequenceTsFileProcessors.clear();
      this.workUnsequenceTsFileProcessors.clear();
      this.sequenceFileTreeSet.clear();
      this.unSequenceFileList.clear();
      this.partitionLatestFlushedTimeForEachDevice.clear();
      this.globalLatestFlushedTimeForEachDevice.clear();
      this.latestTimeForEachDevice.clear();
    } finally {
      writeUnlock();
    }
  }

  private void deleteAllSGFolders(List<String> folder) {
    for (String tsfilePath : folder) {
      File storageGroupFolder = fsFactory.getFile(tsfilePath, storageGroupName);
      if (storageGroupFolder.exists()) {
        try {
          org.apache.iotdb.db.utils.FileUtils.deleteDirectory(storageGroupFolder);
        } catch (IOException e) {
          logger.error("Delete TsFiles failed", e);
        }
      }
    }
  }

  /**
   * Iterate each TsFile and try to lock and remove those out of TTL.
   */
  public synchronized void checkFilesTTL() {
    if (dataTTL == Long.MAX_VALUE) {
      logger.debug("{}: TTL not set, ignore the check", storageGroupName);
      return;
    }
    long timeLowerBound = System.currentTimeMillis() - dataTTL;
    if (logger.isDebugEnabled()) {
      logger.debug("{}: TTL removing files before {}", storageGroupName, new Date(timeLowerBound));
    }

    // copy to avoid concurrent modification of deletion
    List<TsFileResource> seqFiles = new ArrayList<>(sequenceFileTreeSet);
    List<TsFileResource> unseqFiles = new ArrayList<>(unSequenceFileList);

    for (TsFileResource tsFileResource : seqFiles) {
      checkFileTTL(tsFileResource, timeLowerBound, true);
    }
    for (TsFileResource tsFileResource : unseqFiles) {
      checkFileTTL(tsFileResource, timeLowerBound, false);
    }
  }

  private void checkFileTTL(TsFileResource resource, long timeLowerBound, boolean isSeq) {
    if (resource.isMerging() || !resource.isClosed()
        || !resource.isDeleted() && resource.stillLives(timeLowerBound)) {
      return;
    }

    writeLock();
    try {
      // prevent new merges and queries from choosing this file
      resource.setDeleted(true);
      // the file may be chosen for merge after the last check and before writeLock()
      // double check to ensure the file is not used by a merge
      if (resource.isMerging()) {
        return;
      }

      // ensure that the file is not used by any queries
      if (resource.getWriteQueryLock().writeLock().tryLock()) {
        try {
          // physical removal
          resource.remove();
          if (logger.isInfoEnabled()) {
            logger.info("Removed a file {} before {} by ttl ({}ms)", resource.getFile().getPath(),
                new Date(timeLowerBound), dataTTL);
          }
          if (isSeq) {
            sequenceFileTreeSet.remove(resource);
          } else {
            unSequenceFileList.remove(resource);
          }
        } finally {
          resource.getWriteQueryLock().writeLock().unlock();
        }
      }
    } finally {
      writeUnlock();
    }
  }

  /**
   * This method will be blocked until all tsfile processors are closed.
   */
  public void waitForAllCurrentTsFileProcessorsClosed() {
    synchronized (closeStorageGroupCondition) {
      try {
        putAllWorkingTsFileProcessorIntoClosingList();
        long startTime = System.currentTimeMillis();
        while (!closingSequenceTsFileProcessor.isEmpty() || !closingUnSequenceTsFileProcessor
            .isEmpty()) {
          closeStorageGroupCondition.wait(60_000);
          if (System.currentTimeMillis() - startTime > 60_000) {
            logger.warn("{} has spent {}s to wait for closing all TsFiles.", this.storageGroupName,
                (System.currentTimeMillis() - startTime)/1000);
          }
        }
      } catch (InterruptedException e) {
        logger.error("CloseFileNodeCondition error occurs while waiting for closing the storage "
            + "group {}", storageGroupName, e);
      }
    }
  }

  public void putAllWorkingTsFileProcessorIntoClosingList() {
    writeLock();
    try {
      logger.info("async force close all files in storage group: {}", storageGroupName);
      // to avoid concurrent modification problem, we need a new array list
      for (TsFileProcessor tsFileProcessor : new ArrayList<>(
          workSequenceTsFileProcessors.values())) {
        moveOneWorkProcessorToClosingList(true, tsFileProcessor);
      }
      // to avoid concurrent modification problem, we need a new array list
      for (TsFileProcessor tsFileProcessor : new ArrayList<>(
          workUnsequenceTsFileProcessors.values())) {
        moveOneWorkProcessorToClosingList(false, tsFileProcessor);
      }
    } finally {
      writeUnlock();
    }
  }

  // TODO need a read lock, please consider the concurrency with flush manager threads.
  public QueryDataSource query(String deviceId, String measurementId, QueryContext context,
      QueryFileManager filePathsManager, Filter timeFilter) {
    insertLock.readLock().lock();
    mergeLock.readLock().lock();
    synchronized (lruForSensorUsedInQuery) {
      if (lruForSensorUsedInQuery.size() >= MAX_CACHE_SENSORS) {
        lruForSensorUsedInQuery.removeFirst();
      }
      lruForSensorUsedInQuery.add(measurementId);
    }
    try {
      List<TsFileResource> seqResources = getFileResourceListForQuery(sequenceFileTreeSet,
          deviceId, measurementId, context, timeFilter);
      List<TsFileResource> unseqResources = getFileResourceListForQuery(unSequenceFileList,
          deviceId, measurementId, context, timeFilter);
      QueryDataSource dataSource = new QueryDataSource(new Path(deviceId, measurementId),
          seqResources, unseqResources);
      // used files should be added before mergeLock is unlocked, or they may be deleted by
      // running merge
      // is null only in tests
      if (filePathsManager != null) {
        filePathsManager.addUsedFilesForQuery(context.getQueryId(), dataSource);
      }
      dataSource.setDataTTL(dataTTL);
      return dataSource;
    } finally {
      insertLock.readLock().unlock();
      mergeLock.readLock().unlock();
    }
  }

  /**
   * returns the top k% measurements which are recently used in queries.
   */
  public Set calTopKMeasurement(String sensorId, double k) {
    int num = (int) (lruForSensorUsedInQuery.size() * k);
    Set<String> sensorSet = new HashSet<>(num + 1);
    synchronized (lruForSensorUsedInQuery) {
      Iterator<String> iterator = lruForSensorUsedInQuery.descendingIterator();
      while (iterator.hasNext() && sensorSet.size() < num) {
        String sensor = iterator.next();
        if (sensorSet.contains(sensor)) {
          iterator.remove();
        } else {
          sensorSet.add(sensor);
        }
      }
    }
    sensorSet.add(sensorId);
    return sensorSet;
  }

  public void writeLock() {
    insertLock.writeLock().lock();
  }

  public void writeUnlock() {
    insertLock.writeLock().unlock();
  }


  /**
   * @param tsFileResources includes sealed and unsealed tsfile resources
   * @return fill unsealed tsfile resources with memory data and ChunkMetadataList of data in disk
   */
  private List<TsFileResource> getFileResourceListForQuery(
      Collection<TsFileResource> tsFileResources,
      String deviceId, String measurementId, QueryContext context, Filter timeFilter) {

    MeasurementSchema mSchema = schema.getMeasurementSchema(measurementId);

    List<TsFileResource> tsfileResourcesForQuery = new ArrayList<>();
    long timeLowerBound = dataTTL != Long.MAX_VALUE ? System.currentTimeMillis() - dataTTL : Long
        .MIN_VALUE;
    context.setQueryTimeLowerBound(timeLowerBound);

    for (TsFileResource tsFileResource : tsFileResources) {
      if (!isTsFileResourceSatisfied(tsFileResource, deviceId, timeFilter)) {
        continue;
      }
      closeQueryLock.readLock().lock();

      try {
        if (tsFileResource.isClosed()) {
          tsfileResourcesForQuery.add(tsFileResource);
        } else {
          // left: in-memory data, right: meta of disk data
          Pair<List<ReadOnlyMemChunk>, List<ChunkMetaData>> pair = tsFileResource
              .getUnsealedFileProcessor()
              .query(deviceId, measurementId, mSchema.getType(), mSchema.getEncodingType(),
                  mSchema.getProps(), context);

          tsfileResourcesForQuery.add(new TsFileResource(tsFileResource.getFile(),
              tsFileResource.getStartTimeMap(), tsFileResource.getEndTimeMap(), pair.left,
              pair.right));
        }
      } finally {
        closeQueryLock.readLock().unlock();
      }
    }
    return tsfileResourcesForQuery;
  }

  /**
   * @return true if the device is contained in the TsFile and it lives beyond TTL
   */
  private boolean isTsFileResourceSatisfied(TsFileResource tsFileResource, String deviceId,
      Filter timeFilter) {
    if (!tsFileResource.containsDevice(deviceId)) {
      return false;
    }
    if (dataTTL != Long.MAX_VALUE) {
      Long deviceEndTime = tsFileResource.getEndTimeMap().get(deviceId);
      return deviceEndTime == null || checkTTL(deviceEndTime);
    }

    if (timeFilter != null) {
      long startTime = tsFileResource.getStartTimeMap().get(deviceId);
      long endTime = tsFileResource.getEndTimeMap().getOrDefault(deviceId, Long.MAX_VALUE);
      return timeFilter.satisfyStartEndTime(startTime, endTime);
    }
    return true;
  }


  /**
   * Delete data whose timestamp <= 'timestamp' and belongs to the time series
   * deviceId.measurementId.
   *
   * @param deviceId the deviceId of the timeseries to be deleted.
   * @param measurementId the measurementId of the timeseries to be deleted.
   * @param timestamp the delete range is (0, timestamp].
   */
  public void delete(String deviceId, String measurementId, long timestamp) throws IOException {
    // TODO: how to avoid partial deletion?
    //FIXME: notice that if we may remove a SGProcessor out of memory, we need to close all opened
    //mod files in mergingModification, sequenceFileList, and unsequenceFileList
    writeLock();
    mergeLock.writeLock().lock();

    // record files which are updated so that we can roll back them in case of exception
    List<ModificationFile> updatedModFiles = new ArrayList<>();

    try {
      Long lastUpdateTime = null;
      for (Map<String, Long> latestTimeMap : latestTimeForEachDevice.values()) {
        Long curTime = latestTimeMap.get(deviceId);
        if (curTime != null && (lastUpdateTime == null || lastUpdateTime < curTime)) {
          lastUpdateTime = curTime;
        }
      }

      // There is no tsfile data, the delete operation is invalid
      if (lastUpdateTime == null) {
        logger.debug("No device {} in SG {}, deletion invalid", deviceId, storageGroupName);
        return;
      }

      // time partition to divide storage group
      long timePartitionId = StorageEngine.fromTimeToTimePartition(timestamp);
      // write log
      if (IoTDBDescriptor.getInstance().getConfig().isEnableWal()) {
        DeletePlan deletionPlan = new DeletePlan(timestamp, new Path(deviceId, measurementId));
        for (Map.Entry<Long, TsFileProcessor> entry : workSequenceTsFileProcessors.entrySet()) {
          if (entry.getKey() <= timePartitionId) {
            entry.getValue().getLogNode()
                .write(deletionPlan);
          }
        }

        for (Map.Entry<Long, TsFileProcessor> entry : workUnsequenceTsFileProcessors.entrySet()) {
          if (entry.getKey() <= timePartitionId) {
            entry.getValue().getLogNode()
                .write(deletionPlan);
          }
        }
      }

      Path fullPath = new Path(deviceId, measurementId);
      Deletion deletion = new Deletion(fullPath,
          getVersionControllerByTimePartitionId(timePartitionId).nextVersion(), timestamp);
      if (mergingModification != null) {
        mergingModification.write(deletion);
        updatedModFiles.add(mergingModification);
      }

      deleteDataInFiles(sequenceFileTreeSet, deletion, updatedModFiles);
      deleteDataInFiles(unSequenceFileList, deletion, updatedModFiles);

    } catch (Exception e) {
      // roll back
      for (ModificationFile modFile : updatedModFiles) {
        modFile.abort();
      }
      throw new IOException(e);
    } finally {
      writeUnlock();
      mergeLock.writeLock().unlock();
    }
  }


  private void deleteDataInFiles(Collection<TsFileResource> tsFileResourceList, Deletion deletion,
      List<ModificationFile> updatedModFiles)
      throws IOException {
    String deviceId = deletion.getDevice();
    for (TsFileResource tsFileResource : tsFileResourceList) {
      if (!tsFileResource.containsDevice(deviceId) ||
          deletion.getTimestamp() < tsFileResource.getStartTimeMap().get(deviceId)) {
        continue;
      }

      // write deletion into modification file
      tsFileResource.getModFile().write(deletion);
      // remember to close mod file
      tsFileResource.getModFile().close();

      // delete data in memory of unsealed file
      if (!tsFileResource.isClosed()) {
        TsFileProcessor tsfileProcessor = tsFileResource.getUnsealedFileProcessor();
        tsfileProcessor.deleteDataInMemory(deletion);
      }

      // add a record in case of rollback
      updatedModFiles.add(tsFileResource.getModFile());
    }
  }

  /**
   * when close an TsFileProcessor, update its EndTimeMap immediately
   *
   * @param tsFileProcessor processor to be closed
   */
  private void updateEndTimeMap(TsFileProcessor tsFileProcessor) {
    TsFileResource resource = tsFileProcessor.getTsFileResource();
    for (Entry<String, Long> startTime : resource.getStartTimeMap().entrySet()) {
      String deviceId = startTime.getKey();
      resource.forceUpdateEndTime(deviceId,
          latestTimeForEachDevice.get(tsFileProcessor.getTimeRangeId()).get(deviceId));
    }
  }

  private boolean unsequenceFlushCallback(TsFileProcessor processor) {
    return true;
  }

  private boolean updateLatestFlushTimeCallback(TsFileProcessor processor) {
    // update the largest timestamp in the last flushing memtable
    Map<String, Long> curPartitionDeviceLatestTime = latestTimeForEachDevice
        .get(processor.getTimeRangeId());

    if (curPartitionDeviceLatestTime == null) {
      logger.error("Partition: " + processor.getTimeRangeId() +
          " does't have latest time for each device record. Flushing tsfile is: "
          + processor.getTsFileResource().getFile());
      return false;
    }

    for (Entry<String, Long> entry : curPartitionDeviceLatestTime.entrySet()) {
      partitionLatestFlushedTimeForEachDevice
          .computeIfAbsent(processor.getTimeRangeId(), id -> new HashMap<>())
          .put(entry.getKey(), entry.getValue());
      if (!globalLatestFlushedTimeForEachDevice.containsKey(entry.getKey())
          || globalLatestFlushedTimeForEachDevice.get(entry.getKey()) < entry.getValue()) {
        globalLatestFlushedTimeForEachDevice.put(entry.getKey(), entry.getValue());
      }
    }
    return true;
  }

  /**
   * put the memtable back to the MemTablePool and make the metadata in writer visible
   */
  // TODO please consider concurrency with query and insert method.
  private void closeUnsealedTsFileProcessor(
      TsFileProcessor tsFileProcessor) throws TsFileProcessorException {
    closeQueryLock.writeLock().lock();
    try {
      tsFileProcessor.close();
    } finally {
      closeQueryLock.writeLock().unlock();
    }
    //closingSequenceTsFileProcessor is a thread safety class.
    if (closingSequenceTsFileProcessor.contains(tsFileProcessor)) {
      closingSequenceTsFileProcessor.remove(tsFileProcessor);
    } else {
      closingUnSequenceTsFileProcessor.remove(tsFileProcessor);
    }
    logger.info("signal closing storage group condition in {}", storageGroupName);
    synchronized (closeStorageGroupCondition) {
      closeStorageGroupCondition.notifyAll();
    }
  }

  /**
   * count all Tsfiles in the storage group which need to be upgraded
   *
   * @return total num of the tsfiles which need to be upgraded in the storage group
   */
  public int countUpgradeFiles() {
    int cntUpgradeFileNum = 0;
    for (TsFileResource seqTsFileResource : sequenceFileTreeSet) {
      if (UpgradeUtils.isNeedUpgrade(seqTsFileResource)) {
        cntUpgradeFileNum += 1;
      }
    }
    for (TsFileResource unseqTsFileResource : unSequenceFileList) {
      if (UpgradeUtils.isNeedUpgrade(unseqTsFileResource)) {
        cntUpgradeFileNum += 1;
      }
    }
    return cntUpgradeFileNum;
  }

  public void upgrade() {
    for (TsFileResource seqTsFileResource : sequenceFileTreeSet) {
      seqTsFileResource.doUpgrade();
    }
    for (TsFileResource unseqTsFileResource : unSequenceFileList) {
      unseqTsFileResource.doUpgrade();
    }
  }

  public void merge(boolean fullMerge) {
    writeLock();
    try {
      if (isMerging) {
        if (logger.isInfoEnabled()) {
          logger.info("{} Last merge is ongoing, currently consumed time: {}ms", storageGroupName,
              (System.currentTimeMillis() - mergeStartTime));
        }
        return;
      }
      logger.info("{} will close all files for starting a merge (fullmerge = {})", storageGroupName,
          fullMerge);
      waitForAllCurrentTsFileProcessorsClosed();
      if (unSequenceFileList.isEmpty() || sequenceFileTreeSet.isEmpty()) {
        logger.info("{} no files to be merged", storageGroupName);
        return;
      }

      long budget = IoTDBDescriptor.getInstance().getConfig().getMergeMemoryBudget();
      long timeLowerBound = System.currentTimeMillis() - dataTTL;
      MergeResource mergeResource = new MergeResource(sequenceFileTreeSet, unSequenceFileList,
          timeLowerBound);

      IMergeFileSelector fileSelector = getMergeFileSelector(budget, mergeResource);
      try {
        List[] mergeFiles = fileSelector.select();
        if (mergeFiles.length == 0) {
          logger.info("{} cannot select merge candidates under the budget {}", storageGroupName,
              budget);
          return;
        }
        // avoid pending tasks holds the metadata and streams
        mergeResource.clear();
        String taskName = storageGroupName + "-" + System.currentTimeMillis();
        // do not cache metadata until true candidates are chosen, or too much metadata will be
        // cached during selection
        mergeResource.setCacheDeviceMeta(true);

        for (TsFileResource tsFileResource : mergeResource.getSeqFiles()) {
          tsFileResource.setMerging(true);
        }
        for (TsFileResource tsFileResource : mergeResource.getUnseqFiles()) {
          tsFileResource.setMerging(true);
        }

        MergeTask mergeTask = new MergeTask(mergeResource, storageGroupSysDir.getPath(),
            this::mergeEndAction, taskName, fullMerge, fileSelector.getConcurrentMergeNum(),
            storageGroupName);
        mergingModification = new ModificationFile(
            storageGroupSysDir + File.separator + MERGING_MODIFICATION_FILE_NAME);
        MergeManager.getINSTANCE().submitMainTask(mergeTask);
        if (logger.isInfoEnabled()) {
          logger.info("{} submits a merge task {}, merging {} seqFiles, {} unseqFiles",
              storageGroupName, taskName, mergeFiles[0].size(), mergeFiles[1].size());
        }
        isMerging = true;
        mergeStartTime = System.currentTimeMillis();

      } catch (MergeException | IOException e) {
        logger.error("{} cannot select file for merge", storageGroupName, e);
      }
    } finally {
      writeUnlock();
    }
  }

  private IMergeFileSelector getMergeFileSelector(long budget, MergeResource resource) {
    MergeFileStrategy strategy = IoTDBDescriptor.getInstance().getConfig().getMergeFileStrategy();
    switch (strategy) {
      case MAX_FILE_NUM:
        return new MaxFileMergeFileSelector(resource, budget);
      case MAX_SERIES_NUM:
        return new MaxSeriesMergeFileSelector(resource, budget);
      default:
        throw new UnsupportedOperationException("Unknown MergeFileStrategy " + strategy);
    }
  }

  private void removeUnseqFiles(List<TsFileResource> unseqFiles) {
    mergeLock.writeLock().lock();
    try {
      unSequenceFileList.removeAll(unseqFiles);
    } finally {
      mergeLock.writeLock().unlock();
    }

    for (TsFileResource unseqFile : unseqFiles) {
      unseqFile.getWriteQueryLock().writeLock().lock();
      try {
        unseqFile.remove();
      } finally {
        unseqFile.getWriteQueryLock().writeLock().unlock();
      }
    }
  }

  @SuppressWarnings("squid:S1141")
  private void updateMergeModification(TsFileResource seqFile) {
    seqFile.getWriteQueryLock().writeLock().lock();
    try {
      // remove old modifications and write modifications generated during merge
      seqFile.removeModFile();
      if (mergingModification != null) {
        for (Modification modification : mergingModification.getModifications()) {
          seqFile.getModFile().write(modification);
        }
        try {
          seqFile.getModFile().close();
        } catch (IOException e) {
          logger
              .error("Cannot close the ModificationFile {}", seqFile.getModFile().getFilePath(), e);
        }
      }
    } catch (IOException e) {
      logger.error("{} cannot clean the ModificationFile of {} after merge", storageGroupName,
          seqFile.getFile(), e);
    } finally {
      seqFile.getWriteQueryLock().writeLock().unlock();
    }
  }

  private void removeMergingModification() {
    try {
      if (mergingModification != null) {
        mergingModification.remove();
        mergingModification = null;
      }
    } catch (IOException e) {
      logger.error("{} cannot remove merging modification ", storageGroupName, e);
    }
  }

  protected void mergeEndAction(List<TsFileResource> seqFiles, List<TsFileResource> unseqFiles,
      File mergeLog) {
    logger.info("{} a merge task is ending...", storageGroupName);

    if (unseqFiles.isEmpty()) {
      // merge runtime exception arose, just end this merge
      isMerging = false;
      logger.info("{} a merge task abnormally ends", storageGroupName);
      return;
    }

    removeUnseqFiles(unseqFiles);

    for (int i = 0; i < seqFiles.size(); i++) {
      TsFileResource seqFile = seqFiles.get(i);
      mergeLock.writeLock().lock();
      try {
        updateMergeModification(seqFile);
        if (i == seqFiles.size() - 1) {
          //FIXME if there is an exception, the the modification file will be not closed.
          removeMergingModification();
          isMerging = false;
          mergeLog.delete();
        }
      } finally {
        mergeLock.writeLock().unlock();
      }
    }
    logger.info("{} a merge task ends", storageGroupName);
  }

  /**
   * Load a new tsfile to storage group processor. Tne file may have overlap with other files.
   * <p>
   * or unsequence list.
   * <p>
   * Secondly, execute the loading process by the type.
   * <p>
   * Finally, update the latestTimeForEachDevice and partitionLatestFlushedTimeForEachDevice.
   * @param newTsFileResource tsfile resource
   * @UsedBy sync module.
   */
  public void loadNewTsFileForSync(TsFileResource newTsFileResource)
      throws TsFileProcessorException {
    File tsfileToBeInserted = newTsFileResource.getFile();
    writeLock();
    mergeLock.writeLock().lock();
    try {
      loadTsFileByType(LoadTsFileType.LOAD_SEQUENCE, tsfileToBeInserted, newTsFileResource);
      updateLatestTimeMap(newTsFileResource);
    } catch (DiskSpaceInsufficientException e) {
      logger.error(
          "Failed to append the tsfile {} to storage group processor {} because the disk space is insufficient.",
          tsfileToBeInserted.getAbsolutePath(), tsfileToBeInserted.getParentFile().getName());
      IoTDBDescriptor.getInstance().getConfig().setReadOnly(true);
      throw new TsFileProcessorException(e);
    } finally {
      mergeLock.writeLock().unlock();
      writeUnlock();
    }
  }

  /**
   * Load a new tsfile to storage group processor. Tne file may have overlap with other files. <p>
   * that there has no file which is overlapping with the new file.
   * <p>
   * Firstly, determine the loading type of the file, whether it needs to be loaded in sequence list
   * or unsequence list.
   * <p>
   * Secondly, execute the loading process by the type.
   * <p>
   * Finally, update the latestTimeForEachDevice and partitionLatestFlushedTimeForEachDevice.
   *
   * @param newTsFileResource tsfile resource
   * @UsedBy load external tsfile module
   */
  public void loadNewTsFile(TsFileResource newTsFileResource)
      throws TsFileProcessorException {
    File tsfileToBeInserted = newTsFileResource.getFile();
    writeLock();
    mergeLock.writeLock().lock();
    try {
      boolean isOverlap = false;
      int preIndex = -1, subsequentIndex = sequenceFileTreeSet.size();

      List<TsFileResource> sequenceList = new ArrayList<>(sequenceFileTreeSet);
      // check new tsfile
      outer:
      for (int i = 0; i < sequenceList.size(); i++) {
        if (sequenceList.get(i).getFile().getName().equals(tsfileToBeInserted.getName())) {
          return;
        }
        if (i == sequenceList.size() - 1 && sequenceList.get(i).getEndTimeMap().isEmpty()) {
          continue;
        }
        boolean hasPre = false, hasSubsequence = false;
        for (String device : newTsFileResource.getStartTimeMap().keySet()) {
          if (sequenceList.get(i).getStartTimeMap().containsKey(device)) {
            long startTime1 = sequenceList.get(i).getStartTimeMap().get(device);
            long endTime1 = sequenceList.get(i).getEndTimeMap().get(device);
            long startTime2 = newTsFileResource.getStartTimeMap().get(device);
            long endTime2 = newTsFileResource.getEndTimeMap().get(device);
            if (startTime1 > endTime2) {
              hasSubsequence = true;
            } else if (startTime2 > endTime1) {
              hasPre = true;
            } else {
              isOverlap = true;
              break outer;
            }
          }
        }
        if (hasPre && hasSubsequence) {
          isOverlap = true;
          break;
        }
        if (!hasPre && hasSubsequence) {
          subsequentIndex = i;
          break;
        }
        if (hasPre) {
          preIndex = i;
        }
      }

      // loading tsfile by type
      if (isOverlap) {
        loadTsFileByType(LoadTsFileType.LOAD_UNSEQUENCE, tsfileToBeInserted, newTsFileResource);
      } else {

        // check whether the file name needs to be renamed.
        if (subsequentIndex != sequenceFileTreeSet.size() || preIndex != -1) {
          String newFileName = getFileNameForLoadingFile(tsfileToBeInserted.getName(), preIndex,
              subsequentIndex, getTimePartitionFromTsFileResource(newTsFileResource));
          if (!newFileName.equals(tsfileToBeInserted.getName())) {
            logger.info("Tsfile {} must be renamed to {} for loading into the sequence list.",
                tsfileToBeInserted.getName(), newFileName);
            newTsFileResource.setFile(new File(tsfileToBeInserted.getParentFile(), newFileName));
          }
        }
        loadTsFileByType(LoadTsFileType.LOAD_SEQUENCE, tsfileToBeInserted, newTsFileResource);
      }

      // update latest time map
      updateLatestTimeMap(newTsFileResource);
      allDirectFileVersions.addAll(newTsFileResource.getHistoricalVersions());
    } catch (DiskSpaceInsufficientException e) {
      logger.error(
          "Failed to append the tsfile {} to storage group processor {} because the disk space is insufficient.",
          tsfileToBeInserted.getAbsolutePath(), tsfileToBeInserted.getParentFile().getName());
      IoTDBDescriptor.getInstance().getConfig().setReadOnly(true);
      throw new TsFileProcessorException(e);
    } finally {
      mergeLock.writeLock().unlock();
      writeUnlock();
    }
  }

  /**
   * If the historical versions of a file is a sub-set of the given file's, remove it to reduce
   * unnecessary merge. Only used when the file sender and the receiver share the same file
   * close policy.
   * @param resource
   */
  public void removeFullyOverlapFiles(TsFileResource resource) {
    writeLock();
    closeQueryLock.writeLock().lock();
    try {
      Iterator<TsFileResource> iterator = sequenceFileTreeSet.iterator();
      removeFullyOverlapFiles(resource, iterator);

      iterator = unSequenceFileList.iterator();
      removeFullyOverlapFiles(resource, iterator);
    } finally {
      closeQueryLock.writeLock().unlock();
      writeUnlock();
    }
  }

  private void removeFullyOverlapFiles(TsFileResource resource, Iterator<TsFileResource> iterator) {
    while (iterator.hasNext()) {
      TsFileResource seqFile = iterator.next();
      if (resource.getHistoricalVersions().containsAll(seqFile.getHistoricalVersions())
          && !resource.getHistoricalVersions().equals(seqFile.getHistoricalVersions())
          && seqFile.getWriteQueryLock().writeLock().tryLock()) {
        iterator.remove();
        seqFile.remove();
        seqFile.getWriteQueryLock().writeLock().unlock();
      }
    }
  }

  /**
   * Get an appropriate filename to ensure the order between files. The tsfile is named after
   * ({systemTime}-{versionNum}-{mergeNum}.tsfile).
   * <p>
   * The sorting rules for tsfile names @see {@link this#compareFileName}, we can restore the list
   * based on the file name and ensure the correctness of the order, so there are three cases.
   * <p>
   * 1. The tsfile is to be inserted in the first place of the list. If the timestamp in the file
   * name is less than the timestamp in the file name of the first tsfile  in the list, then the
   * file name is legal and the file name is returned directly. Otherwise, its timestamp can be set
   * to half of the timestamp value in the file name of the first tsfile in the list , and the
   * version number is the version number in the file name of the first tsfile in the list.
   * <p>
   * 2. The tsfile is to be inserted in the last place of the list. If the timestamp in the file
   * name is lager than the timestamp in the file name of the last tsfile  in the list, then the
   * file name is legal and the file name is returned directly. Otherwise, the file name is
   * generated by the system according to the naming rules and returned.
   * <p>
   * 3. This file is inserted between two files. If the timestamp in the name of the file satisfies
   * the timestamp between the timestamps in the name of the two files, then it is a legal name and
   * returns directly; otherwise, the time stamp is the mean of the timestamps of the two files, the
   * version number is the version number in the tsfile with a larger timestamp.
   *
   * @param tsfileName origin tsfile name
   * @return appropriate filename
   */
  private String getFileNameForLoadingFile(String tsfileName, int preIndex, int subsequentIndex,
      long timePartitionId) {
    long currentTsFileTime = Long
        .parseLong(tsfileName.split(IoTDBConstant.TSFILE_NAME_SEPARATOR)[0]);
    long preTime;
    List<TsFileResource> sequenceList = new ArrayList<>(sequenceFileTreeSet);
    if (preIndex == -1) {
      preTime = 0L;
    } else {
      String preName = sequenceList.get(preIndex).getFile().getName();
      preTime = Long.parseLong(preName.split(IoTDBConstant.TSFILE_NAME_SEPARATOR)[0]);
    }
    if (subsequentIndex == sequenceFileTreeSet.size()) {
      return preTime < currentTsFileTime ? tsfileName : getNewTsFileName(timePartitionId);
    } else {
      String subsequenceName = sequenceList.get(subsequentIndex).getFile().getName();
      long subsequenceTime = Long
          .parseLong(subsequenceName.split(IoTDBConstant.TSFILE_NAME_SEPARATOR)[0]);
      long subsequenceVersion = Long
          .parseLong(subsequenceName.split(IoTDBConstant.TSFILE_NAME_SEPARATOR)[1]);
      if (preTime < currentTsFileTime && currentTsFileTime < subsequenceTime) {
        return tsfileName;
      } else {
        return getNewTsFileName(preTime + ((subsequenceTime - preTime) >> 1), subsequenceVersion,
            0);
      }
    }
  }

  /**
   * Update latest time in latestTimeForEachDevice and partitionLatestFlushedTimeForEachDevice.
   *
   * @UsedBy sync module, load external tsfile module.
   */
  private void updateLatestTimeMap(TsFileResource newTsFileResource) {
    for (Entry<String, Long> entry : newTsFileResource.getEndTimeMap().entrySet()) {
      String device = entry.getKey();
      long endTime = newTsFileResource.getEndTimeMap().get(device);
      long timePartitionId = StorageEngine.fromTimeToTimePartition(endTime);
      if (!latestTimeForEachDevice.computeIfAbsent(timePartitionId, id -> new HashMap<>())
          .containsKey(device)
          || latestTimeForEachDevice.get(timePartitionId).get(device) < endTime) {
        latestTimeForEachDevice.get(timePartitionId).put(device, endTime);
      }

      Map<String, Long> latestFlushTimeForPartition = partitionLatestFlushedTimeForEachDevice
          .getOrDefault(timePartitionId, new HashMap<>());

      if (!latestFlushTimeForPartition.containsKey(device)
          || latestFlushTimeForPartition.get(device) < endTime) {
<<<<<<< HEAD
        latestFlushedTimeForEachDevice
            .computeIfAbsent(timePartitionId, id -> new HashMap<>())
=======
        partitionLatestFlushedTimeForEachDevice
            .computeIfAbsent(timePartitionId, id -> new HashMap<String, Long>())
>>>>>>> c00b63f3
            .put(device, endTime);
      }
      if (!globalLatestFlushedTimeForEachDevice.containsKey(device)
          || globalLatestFlushedTimeForEachDevice.get(device) < endTime) {
        globalLatestFlushedTimeForEachDevice.put(device, endTime);
      }
    }
  }

  /**
   * Execute the loading process by the type.
   *
   * @param type load type
   * @param tsFileResource tsfile resource to be loaded
   * @UsedBy sync module, load external tsfile module.
   */
  private void loadTsFileByType(LoadTsFileType type, File syncedTsFile,
      TsFileResource tsFileResource)
      throws TsFileProcessorException, DiskSpaceInsufficientException {
    File targetFile;
    long timeRangeId = StorageEngine.fromTimeToTimePartition(
        tsFileResource.getStartTimeMap().entrySet().iterator().next().getValue());
    switch (type) {
      case LOAD_UNSEQUENCE:
        targetFile = new File(DirectoryManager.getInstance().getNextFolderForUnSequenceFile(),
            storageGroupName + File.separatorChar + timeRangeId + File.separator + tsFileResource
                .getFile().getName());
        tsFileResource.setFile(targetFile);
        unSequenceFileList.add(tsFileResource);
        logger.info("Load tsfile in unsequence list, move file from {} to {}",
            syncedTsFile.getAbsolutePath(), targetFile.getAbsolutePath());
        break;
      case LOAD_SEQUENCE:
        targetFile =
            new File(DirectoryManager.getInstance().getNextFolderForSequenceFile(),
                storageGroupName + File.separatorChar + timeRangeId + File.separator
                    + tsFileResource.getFile().getName());
        tsFileResource.setFile(targetFile);
        sequenceFileTreeSet.add(tsFileResource);
        logger.info("Load tsfile in sequence list, move file from {} to {}",
            syncedTsFile.getAbsolutePath(), targetFile.getAbsolutePath());
        break;
      default:
        throw new TsFileProcessorException(
            String.format("Unsupported type of loading tsfile : %s", type));
    }

    // move file from sync dir to data dir
    if (!targetFile.getParentFile().exists()) {
      targetFile.getParentFile().mkdirs();
    }
    try {
      FileUtils.moveFile(syncedTsFile, targetFile);
    } catch (IOException e) {
      logger.error("File renaming failed when loading tsfile. Origin: {}, Target: {}",
          syncedTsFile.getAbsolutePath(), targetFile.getAbsolutePath(), e);
      throw new TsFileProcessorException(String.format(
          "File renaming failed when loading tsfile. Origin: %s, Target: %s, because %s",
          syncedTsFile.getAbsolutePath(), targetFile.getAbsolutePath(), e.getMessage()));
    }

    File syncedResourceFile = new File(
        syncedTsFile.getAbsolutePath() + TsFileResource.RESOURCE_SUFFIX);
    File targetResourceFile = new File(
        targetFile.getAbsolutePath() + TsFileResource.RESOURCE_SUFFIX);
    try {
      FileUtils.moveFile(syncedResourceFile, targetResourceFile);
    } catch (IOException e) {
      logger.error("File renaming failed when loading .resource file. Origin: {}, Target: {}",
          syncedResourceFile.getAbsolutePath(), targetResourceFile.getAbsolutePath(), e);
      throw new TsFileProcessorException(String.format(
          "File renaming failed when loading .resource file. Origin: %s, Target: %s, because %s",
          syncedResourceFile.getAbsolutePath(), targetResourceFile.getAbsolutePath(),
          e.getMessage()));
    }
  }

  /**
   * Delete tsfile if it exists.
   * <p>
   * Firstly, remove the TsFileResource from sequenceFileList/unSequenceFileList.
   * <p>
   * Secondly, delete the tsfile and .resource file.
   *
   * @param tsfieToBeDeleted tsfile to be deleted
   * @return whether the file to be deleted exists.
   * @UsedBy sync module, load external tsfile module.
   */
  public boolean deleteTsfile(File tsfieToBeDeleted) {
    writeLock();
    mergeLock.writeLock().lock();
    TsFileResource tsFileResourceToBeDeleted = null;
    try {
      Iterator<TsFileResource> sequenceIterator = sequenceFileTreeSet.iterator();
      while (sequenceIterator.hasNext()) {
        TsFileResource sequenceResource = sequenceIterator.next();
        if (sequenceResource.getFile().getName().equals(tsfieToBeDeleted.getName())) {
          tsFileResourceToBeDeleted = sequenceResource;
          sequenceIterator.remove();
          break;
        }
      }
      if (tsFileResourceToBeDeleted == null) {
        Iterator<TsFileResource> unsequenceIterator = unSequenceFileList.iterator();
        while (unsequenceIterator.hasNext()) {
          TsFileResource unsequenceResource = unsequenceIterator.next();
          if (unsequenceResource.getFile().getName().equals(tsfieToBeDeleted.getName())) {
            tsFileResourceToBeDeleted = unsequenceResource;
            unsequenceIterator.remove();
            break;
          }
        }
      }
    } finally {
      mergeLock.writeLock().unlock();
      writeUnlock();
    }
    if (tsFileResourceToBeDeleted == null) {
      return false;
    }
    tsFileResourceToBeDeleted.getWriteQueryLock().writeLock().lock();
    try {
      tsFileResourceToBeDeleted.remove();
      logger.info("Delete tsfile {} successfully.", tsFileResourceToBeDeleted.getFile());
    } finally {
      tsFileResourceToBeDeleted.getWriteQueryLock().writeLock().unlock();
    }
    return true;
  }


  public Collection<TsFileProcessor> getWorkSequenceTsFileProcessors() {
    return workSequenceTsFileProcessors.values();
  }

  /**
   * Move tsfile to the target directory if it exists.
   * <p>
   * Firstly, remove the TsFileResource from sequenceFileList/unSequenceFileList.
   * <p>
   * Secondly, move the tsfile and .resource file to the target directory.
   *
   * @param fileToBeMoved tsfile to be moved
   * @return whether the file to be moved exists.
   * @UsedBy load external tsfile module.
   */
  public boolean moveTsfile(File fileToBeMoved, File targetDir) throws IOException {
    writeLock();
    mergeLock.writeLock().lock();
    TsFileResource tsFileResourceToBeMoved = null;
    try {
      Iterator<TsFileResource> sequenceIterator = sequenceFileTreeSet.iterator();
      while (sequenceIterator.hasNext()) {
        TsFileResource sequenceResource = sequenceIterator.next();
        if (sequenceResource.getFile().getName().equals(fileToBeMoved.getName())) {
          tsFileResourceToBeMoved = sequenceResource;
          sequenceIterator.remove();
          break;
        }
      }
      if (tsFileResourceToBeMoved == null) {
        Iterator<TsFileResource> unsequenceIterator = unSequenceFileList.iterator();
        while (unsequenceIterator.hasNext()) {
          TsFileResource unsequenceResource = unsequenceIterator.next();
          if (unsequenceResource.getFile().getName().equals(fileToBeMoved.getName())) {
            tsFileResourceToBeMoved = unsequenceResource;
            unsequenceIterator.remove();
            break;
          }
        }
      }
    } finally {
      mergeLock.writeLock().unlock();
      writeUnlock();
    }
    if (tsFileResourceToBeMoved == null) {
      return false;
    }
    tsFileResourceToBeMoved.getWriteQueryLock().writeLock().lock();
    try {
      tsFileResourceToBeMoved.moveTo(targetDir);
      logger
          .info("Move tsfile {} to target dir {} successfully.", tsFileResourceToBeMoved.getFile(),
              targetDir.getPath());
    } finally {
      tsFileResourceToBeMoved.getWriteQueryLock().writeLock().unlock();
    }
    return true;
  }


  public Collection<TsFileProcessor> getWorkUnsequenceTsFileProcessor() {
    return workUnsequenceTsFileProcessors.values();
  }

  public void setDataTTL(long dataTTL) {
    this.dataTTL = dataTTL;
    checkFilesTTL();
  }

  public List<TsFileResource> getSequenceFileTreeSet() {
    return new ArrayList<>(sequenceFileTreeSet);
  }

  public List<TsFileResource> getUnSequenceFileList() {
    return unSequenceFileList;
  }

  private enum LoadTsFileType {
    LOAD_SEQUENCE, LOAD_UNSEQUENCE
  }

  @FunctionalInterface
  public interface CloseTsFileCallBack {

    void call(TsFileProcessor caller) throws TsFileProcessorException, IOException;
  }

  public String getStorageGroupName() {
    return storageGroupName;
  }

  public boolean isFileAlreadyExist(TsFileResource tsFileResource) {
    return allDirectFileVersions.containsAll(tsFileResource.getHistoricalVersions());
  }

  @FunctionalInterface
  public interface UpdateEndTimeCallBack {

    boolean call(TsFileProcessor caller);
  }
}<|MERGE_RESOLUTION|>--- conflicted
+++ resolved
@@ -1770,13 +1770,8 @@
 
       if (!latestFlushTimeForPartition.containsKey(device)
           || latestFlushTimeForPartition.get(device) < endTime) {
-<<<<<<< HEAD
-        latestFlushedTimeForEachDevice
+        partitionLatestFlushedTimeForEachDevice
             .computeIfAbsent(timePartitionId, id -> new HashMap<>())
-=======
-        partitionLatestFlushedTimeForEachDevice
-            .computeIfAbsent(timePartitionId, id -> new HashMap<String, Long>())
->>>>>>> c00b63f3
             .put(device, endTime);
       }
       if (!globalLatestFlushedTimeForEachDevice.containsKey(device)
