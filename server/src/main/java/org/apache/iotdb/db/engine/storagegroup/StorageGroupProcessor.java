--- conflicted
+++ resolved
@@ -827,12 +827,8 @@
     }
   }
 
-<<<<<<< HEAD
-  private void tryToUpdateInsertLastCache(InsertPlan plan, Long latestFlushedTime) {
-=======
   private void tryToUpdateInsertLastCache(InsertRowPlan plan, Long latestFlushedTime)
       throws WriteProcessException {
->>>>>>> 2cbee31e
     MNode node = null;
     try {
       MManager manager = IoTDB.metaManager;
