--- conflicted
+++ resolved
@@ -51,18 +51,13 @@
   }
 
   @Override
-<<<<<<< HEAD
-  public List<Path> getPaths() {
+  public List<String> getPathsStrings() {
     return Collections.emptyList();
   }
 
   @Override
-  public List<String> getPathsStrings() {
+  public List<PartialPath> getPaths() {
     return Collections.emptyList();
-=======
-  public List<PartialPath> getPaths() {
-    return null;
->>>>>>> b3ea173d
   }
 
   public File getFile() {
