--- conflicted
+++ resolved
@@ -75,13 +75,8 @@
 
   @Override
   protected Pair<IUnaryExpression, String> transformToSingleQueryFilter()
-<<<<<<< HEAD
-      throws LogicalOperatorException, PathException {
-    TSDataType type = MManager.getInstance().getSeriesType(singlePath);
-=======
       throws LogicalOperatorException, MetadataException {
     TSDataType type = MManager.getInstance().getSeriesType(singlePath.toString());
->>>>>>> c00b63f3
     if (type == null) {
       throw new MetadataException(
           "given seriesPath:{" + singlePath.getFullPath() + "} don't exist in metadata");
