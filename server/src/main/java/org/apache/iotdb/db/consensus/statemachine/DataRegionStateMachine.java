/*
 * Licensed to the Apache Software Foundation (ASF) under one
 * or more contributor license agreements.  See the NOTICE file
 * distributed with this work for additional information
 * regarding copyright ownership.  The ASF licenses this file
 * to you under the Apache License, Version 2.0 (the
 * "License"); you may not use this file except in compliance
 * with the License.  You may obtain a copy of the License at
 *
 *     http://www.apache.org/licenses/LICENSE-2.0
 *
 * Unless required by applicable law or agreed to in writing,
 * software distributed under the License is distributed on an
 * "AS IS" BASIS, WITHOUT WARRANTIES OR CONDITIONS OF ANY
 * KIND, either express or implied.  See the License for the
 * specific language governing permissions and limitations
 * under the License.
 */

package org.apache.iotdb.db.consensus.statemachine;

import org.apache.iotdb.common.rpc.thrift.TSStatus;
import org.apache.iotdb.commons.consensus.DataRegionId;
import org.apache.iotdb.commons.utils.StatusUtils;
import org.apache.iotdb.consensus.common.DataSet;
import org.apache.iotdb.db.engine.StorageEngineV2;
import org.apache.iotdb.db.engine.storagegroup.DataRegion;
import org.apache.iotdb.db.exception.BatchProcessException;
import org.apache.iotdb.db.mpp.execution.fragment.FragmentInstanceManager;
import org.apache.iotdb.db.mpp.plan.planner.plan.FragmentInstance;
import org.apache.iotdb.db.mpp.plan.planner.plan.node.DeleteRegionNode;
import org.apache.iotdb.db.mpp.plan.planner.plan.node.PlanNode;
import org.apache.iotdb.db.mpp.plan.planner.plan.node.write.InsertMultiTabletsNode;
import org.apache.iotdb.db.mpp.plan.planner.plan.node.write.InsertRowNode;
import org.apache.iotdb.db.mpp.plan.planner.plan.node.write.InsertRowsNode;
import org.apache.iotdb.db.mpp.plan.planner.plan.node.write.InsertRowsOfOneDeviceNode;
import org.apache.iotdb.db.mpp.plan.planner.plan.node.write.InsertTabletNode;
import org.apache.iotdb.rpc.RpcUtils;

import org.slf4j.Logger;
import org.slf4j.LoggerFactory;

import java.io.File;
import java.util.Arrays;

/**
 * 数据分区状态机
 *
 */
public class DataRegionStateMachine extends BaseStateMachine {

  private static final Logger logger = LoggerFactory.getLogger(DataRegionStateMachine.class);

  private static final FragmentInstanceManager QUERY_INSTANCE_MANAGER =
      FragmentInstanceManager.getInstance();

  private final DataRegion region;

  public DataRegionStateMachine(DataRegion region) {
    this.region = region;
  }

  @Override
  public void start() {}

  @Override
  public void stop() {}

  @Override
  public boolean takeSnapshot(File snapshotDir) {
    return false;
  }

  @Override
  public void loadSnapshot(File latestSnapshotRootDir) {}

  @Override
  protected TSStatus write(FragmentInstance fragmentInstance) {
    PlanNode planNode = fragmentInstance.getFragment().getRoot();
    try {
<<<<<<< HEAD
      if (insertNode instanceof InsertRowNode) {
        region.insert((InsertRowNode) insertNode);
      } else if (insertNode instanceof InsertTabletNode) {
        region.insertTablet((InsertTabletNode) insertNode);
      } else if (insertNode instanceof InsertRowsNode) {
        // 具体的共识组节点上，处理raft append日志
        region.insert((InsertRowsNode) insertNode);
      } else if (insertNode instanceof InsertMultiTabletsNode) {
        region.insertTablets((InsertMultiTabletsNode) (insertNode));
      } else if (insertNode instanceof InsertRowsOfOneDeviceNode) {
        region.insert((InsertRowsOfOneDeviceNode) insertNode);
=======
      if (planNode instanceof InsertRowNode) {
        region.insert((InsertRowNode) planNode);
      } else if (planNode instanceof InsertTabletNode) {
        region.insertTablet((InsertTabletNode) planNode);
      } else if (planNode instanceof InsertRowsNode) {
        region.insert((InsertRowsNode) planNode);
      } else if (planNode instanceof InsertMultiTabletsNode) {
        region.insertTablets((InsertMultiTabletsNode) (planNode));
      } else if (planNode instanceof InsertRowsOfOneDeviceNode) {
        region.insert((InsertRowsOfOneDeviceNode) planNode);
      } else if (planNode instanceof DeleteRegionNode) {
        region.syncDeleteDataFiles();
        StorageEngineV2.getInstance()
            .deleteDataRegion((DataRegionId) ((DeleteRegionNode) planNode).getConsensusGroupId());
>>>>>>> 3857fab2
      } else {
        logger.error("Unsupported plan node for writing to data region : {}", planNode);
        return StatusUtils.UNSUPPORTED_OPERATION;
      }
    } catch (BatchProcessException e) {
      return RpcUtils.getStatus(Arrays.asList(e.getFailingStatus()));
    } catch (Exception e) {
      logger.error("Error in executing plan node: {}", planNode);
      return StatusUtils.EXECUTE_STATEMENT_ERROR;
    }
    return StatusUtils.OK;
  }

  /**
   * TODO 读取数据，会将计划生成本地计划，生成一个个算子
   * @param fragmentInstance
   * @return
   */
  @Override
  protected DataSet read(FragmentInstance fragmentInstance) {
    return QUERY_INSTANCE_MANAGER.execDataQueryFragmentInstance(fragmentInstance, region);
  }
}<|MERGE_RESOLUTION|>--- conflicted
+++ resolved
@@ -78,19 +78,6 @@
   protected TSStatus write(FragmentInstance fragmentInstance) {
     PlanNode planNode = fragmentInstance.getFragment().getRoot();
     try {
-<<<<<<< HEAD
-      if (insertNode instanceof InsertRowNode) {
-        region.insert((InsertRowNode) insertNode);
-      } else if (insertNode instanceof InsertTabletNode) {
-        region.insertTablet((InsertTabletNode) insertNode);
-      } else if (insertNode instanceof InsertRowsNode) {
-        // 具体的共识组节点上，处理raft append日志
-        region.insert((InsertRowsNode) insertNode);
-      } else if (insertNode instanceof InsertMultiTabletsNode) {
-        region.insertTablets((InsertMultiTabletsNode) (insertNode));
-      } else if (insertNode instanceof InsertRowsOfOneDeviceNode) {
-        region.insert((InsertRowsOfOneDeviceNode) insertNode);
-=======
       if (planNode instanceof InsertRowNode) {
         region.insert((InsertRowNode) planNode);
       } else if (planNode instanceof InsertTabletNode) {
@@ -105,7 +92,6 @@
         region.syncDeleteDataFiles();
         StorageEngineV2.getInstance()
             .deleteDataRegion((DataRegionId) ((DeleteRegionNode) planNode).getConsensusGroupId());
->>>>>>> 3857fab2
       } else {
         logger.error("Unsupported plan node for writing to data region : {}", planNode);
         return StatusUtils.UNSUPPORTED_OPERATION;
