/*
 * Licensed to the Apache Software Foundation (ASF) under one
 * or more contributor license agreements.  See the NOTICE file
 * distributed with this work for additional information
 * regarding copyright ownership.  The ASF licenses this file
 * to you under the Apache License, Version 2.0 (the
 * "License"); you may not use this file except in compliance
 * with the License.  You may obtain a copy of the License at
 *
 *     http://www.apache.org/licenses/LICENSE-2.0
 *
 * Unless required by applicable law or agreed to in writing,
 * software distributed under the License is distributed on an
 * "AS IS" BASIS, WITHOUT WARRANTIES OR CONDITIONS OF ANY
 * KIND, either express or implied.  See the License for the
 * specific language governing permissions and limitations
 * under the License.
 */

package org.apache.iotdb.db.query.expression.unary;

import org.apache.iotdb.commons.conf.IoTDBConstant;
import org.apache.iotdb.db.exception.query.LogicalOptimizeException;
import org.apache.iotdb.db.exception.query.QueryProcessException;
import org.apache.iotdb.db.exception.sql.StatementAnalyzeException;
import org.apache.iotdb.db.metadata.path.PartialPath;
import org.apache.iotdb.db.mpp.common.schematree.PathPatternTree;
import org.apache.iotdb.db.mpp.sql.planner.plan.parameter.InputLocation;
import org.apache.iotdb.db.mpp.sql.rewriter.WildcardsRemover;
import org.apache.iotdb.db.qp.constant.SQLConstant;
import org.apache.iotdb.db.qp.physical.crud.UDTFPlan;
import org.apache.iotdb.db.qp.strategy.optimizer.ConcatPathOptimizer;
import org.apache.iotdb.db.query.expression.Expression;
import org.apache.iotdb.db.query.expression.ExpressionType;
import org.apache.iotdb.db.query.udf.api.customizer.strategy.AccessStrategy;
import org.apache.iotdb.db.query.udf.core.executor.UDTFContext;
import org.apache.iotdb.db.query.udf.core.executor.UDTFExecutor;
import org.apache.iotdb.db.query.udf.core.layer.IntermediateLayer;
import org.apache.iotdb.db.query.udf.core.layer.LayerMemoryAssigner;
import org.apache.iotdb.db.query.udf.core.layer.MultiInputColumnIntermediateLayer;
import org.apache.iotdb.db.query.udf.core.layer.RawQueryInputLayer;
import org.apache.iotdb.db.query.udf.core.layer.SingleInputColumnMultiReferenceIntermediateLayer;
import org.apache.iotdb.db.query.udf.core.layer.SingleInputColumnSingleReferenceIntermediateLayer;
import org.apache.iotdb.db.query.udf.core.transformer.Transformer;
import org.apache.iotdb.db.query.udf.core.transformer.TransparentTransformer;
import org.apache.iotdb.db.query.udf.core.transformer.UDFQueryRowTransformer;
import org.apache.iotdb.db.query.udf.core.transformer.UDFQueryRowWindowTransformer;
import org.apache.iotdb.db.query.udf.core.transformer.UDFQueryTransformer;
import org.apache.iotdb.tsfile.file.metadata.enums.TSDataType;
import org.apache.iotdb.tsfile.utils.ReadWriteIOUtils;

import java.io.IOException;
import java.nio.ByteBuffer;
import java.time.ZoneId;
import java.util.ArrayList;
import java.util.Iterator;
import java.util.LinkedHashMap;
import java.util.List;
import java.util.Map;
import java.util.Map.Entry;
import java.util.Set;
import java.util.stream.Collectors;

/**
 * 函数表达式
 */
public class FunctionExpression extends Expression {

  /**
   * true：聚合函数
   * false ：时间序列生成函数
   * true: aggregation function<br>
   * false: time series generating function
   */
  private final boolean isBuiltInAggregationFunctionExpression;

  private boolean isUserDefinedAggregationFunctionExpression;

  private final String functionName; // 函数名
  private final Map<String, String> functionAttributes; // 函数属性

  /**
   * 表达式集合
   * example: select udf(a, b, udf(c)) from root.sg.d;
   *
   * <p>3 expressions [root.sg.d.a, root.sg.d.b, udf(root.sg.d.c)] will be in this field.
   */
  private List<Expression> expressions;

<<<<<<< HEAD
  private List<PartialPath> paths; // 路径列表
=======
  private List<InputLocation> inputLocations;

  private List<PartialPath> paths;
>>>>>>> f03f0205

  private String parametersString; // 多个参数组成的字符串

  public FunctionExpression(String functionName) {
    this.functionName = functionName;
    functionAttributes = new LinkedHashMap<>();
    expressions = new ArrayList<>();

    isBuiltInAggregationFunctionExpression =
        SQLConstant.getNativeFunctionNames().contains(functionName.toLowerCase());
    isConstantOperandCache = true;
  }

  public FunctionExpression(
      String functionName, Map<String, String> functionAttributes, List<Expression> expressions) {
    this.functionName = functionName;
    this.functionAttributes = functionAttributes;
    this.expressions = expressions;

    isBuiltInAggregationFunctionExpression =
        SQLConstant.getNativeFunctionNames().contains(functionName.toLowerCase());
    isConstantOperandCache = expressions.stream().anyMatch(Expression::isConstantOperand);
    isUserDefinedAggregationFunctionExpression =
        expressions.stream()
            .anyMatch(
                v ->
                    v.isUserDefinedAggregationFunctionExpression()
                        || v.isBuiltInAggregationFunctionExpression());
  }

  public FunctionExpression(ByteBuffer byteBuffer) {
    functionName = ReadWriteIOUtils.readString(byteBuffer);
    functionAttributes = ReadWriteIOUtils.readMap(byteBuffer);
    int expressionSize = ReadWriteIOUtils.readInt(byteBuffer);
    List<Expression> expressions = new ArrayList<>();
    for (int i = 0; i < expressionSize; i++) {
      expressions.add(Expression.deserialize(byteBuffer));
    }

    isBuiltInAggregationFunctionExpression =
        SQLConstant.getNativeFunctionNames().contains(functionName);
    isConstantOperandCache = expressions.stream().anyMatch(Expression::isConstantOperand);
    isUserDefinedAggregationFunctionExpression =
        expressions.stream()
            .anyMatch(
                v ->
                    v.isUserDefinedAggregationFunctionExpression()
                        || v.isBuiltInAggregationFunctionExpression());
  }

  @Override
  public boolean isBuiltInAggregationFunctionExpression() {
    return isBuiltInAggregationFunctionExpression;
  }

  @Override
  public boolean isConstantOperandInternal() {
    return isConstantOperandCache;
  }

  @Override
  public boolean isTimeSeriesGeneratingFunctionExpression() {
    return !isBuiltInAggregationFunctionExpression()
        && !isUserDefinedAggregationFunctionExpression();
  }

  @Override
  public boolean isUserDefinedAggregationFunctionExpression() {
    return isUserDefinedAggregationFunctionExpression;
  }

  public boolean isCountStar() {
    return getPaths().size() == 1
        && (paths.get(0).getTailNode().equals(IoTDBConstant.ONE_LEVEL_PATH_WILDCARD)
            || paths.get(0).getTailNode().equals(IoTDBConstant.MULTI_LEVEL_PATH_WILDCARD))
        && functionName.equals(IoTDBConstant.COLUMN_COUNT);
  }

  public void addAttribute(String key, String value) {
    functionAttributes.put(key, value);
  }

  public void addExpression(Expression expression) {
    isConstantOperandCache = isConstantOperandCache && expression.isConstantOperand();
    isUserDefinedAggregationFunctionExpression =
        isUserDefinedAggregationFunctionExpression
            || expression.isUserDefinedAggregationFunctionExpression()
            || expression.isBuiltInAggregationFunctionExpression();
    expressions.add(expression);
  }

  public void setExpressions(List<Expression> expressions) {
    this.expressions = expressions;
  }

  public String getFunctionName() {
    return functionName;
  }

  public Map<String, String> getFunctionAttributes() {
    return functionAttributes;
  }

  @Override
  public List<Expression> getExpressions() {
    return expressions;
  }

  @Override
  public void concat(
      List<PartialPath> prefixPaths,
      List<Expression> resultExpressions,
      PathPatternTree patternTree) {
    List<List<Expression>> resultExpressionsForRecursionList = new ArrayList<>();

    for (Expression suffixExpression : expressions) {
      List<Expression> resultExpressionsForRecursion = new ArrayList<>();
      suffixExpression.concat(prefixPaths, resultExpressionsForRecursion, patternTree);
      resultExpressionsForRecursionList.add(resultExpressionsForRecursion);
    }

    List<List<Expression>> functionExpressions = new ArrayList<>();
    ConcatPathOptimizer.cartesianProduct(
        resultExpressionsForRecursionList, functionExpressions, 0, new ArrayList<>());
    for (List<Expression> functionExpression : functionExpressions) {
      resultExpressions.add(
          new FunctionExpression(functionName, functionAttributes, functionExpression));
    }
  }

  @Override
  public void concat(List<PartialPath> prefixPaths, List<Expression> resultExpressions) {
    List<List<Expression>> resultExpressionsForRecursionList = new ArrayList<>();

    for (Expression suffixExpression : expressions) {
      List<Expression> resultExpressionsForRecursion = new ArrayList<>();
      suffixExpression.concat(prefixPaths, resultExpressionsForRecursion);
      resultExpressionsForRecursionList.add(resultExpressionsForRecursion);
    }

    List<List<Expression>> functionExpressions = new ArrayList<>();
    ConcatPathOptimizer.cartesianProduct(
        resultExpressionsForRecursionList, functionExpressions, 0, new ArrayList<>());
    for (List<Expression> functionExpression : functionExpressions) {
      resultExpressions.add(
          new FunctionExpression(functionName, functionAttributes, functionExpression));
    }
  }

  @Override
  public void removeWildcards(WildcardsRemover wildcardsRemover, List<Expression> resultExpressions)
      throws StatementAnalyzeException {
    for (List<Expression> functionExpression :
        wildcardsRemover.removeWildcardsInExpressions(expressions)) {
      resultExpressions.add(
          new FunctionExpression(functionName, functionAttributes, functionExpression));
    }
  }

  @Override
  public void removeWildcards(
      org.apache.iotdb.db.qp.utils.WildcardsRemover wildcardsRemover,
      List<Expression> resultExpressions)
      throws LogicalOptimizeException {
    for (List<Expression> functionExpression : wildcardsRemover.removeWildcardsFrom(expressions)) {
      resultExpressions.add(
          new FunctionExpression(functionName, functionAttributes, functionExpression));
    }
  }

  @Override
  public void collectPaths(Set<PartialPath> pathSet) {
    for (Expression expression : expressions) {
      expression.collectPaths(pathSet);
    }
  }

  @Override
  public void constructUdfExecutors(
      Map<String, UDTFExecutor> expressionName2Executor, ZoneId zoneId) {
    String expressionString = getExpressionString();
    if (expressionName2Executor.containsKey(expressionString)) {
      return;
    }

    for (Expression expression : expressions) {
      expression.constructUdfExecutors(expressionName2Executor, zoneId);
    }
    expressionName2Executor.put(expressionString, new UDTFExecutor(this, zoneId));
  }

  @Override
  public void bindInputLayerColumnIndexWithExpression(UDTFPlan udtfPlan) {
    for (Expression expression : expressions) {
      expression.bindInputLayerColumnIndexWithExpression(udtfPlan);
    }
    inputColumnIndex = udtfPlan.getReaderIndexByExpressionName(toString());
  }

  @Override
  public void updateStatisticsForMemoryAssigner(LayerMemoryAssigner memoryAssigner) {
    for (Expression expression : expressions) {
      expression.updateStatisticsForMemoryAssigner(memoryAssigner);
      memoryAssigner.increaseExpressionReference(this);
    }
  }

  /**
   * 构造中间层
   */
  @Override
  public IntermediateLayer constructIntermediateLayer(
      long queryId,
      UDTFContext udtfContext,
      RawQueryInputLayer rawTimeSeriesInputLayer,
      Map<Expression, IntermediateLayer> expressionIntermediateLayerMap,
      Map<Expression, TSDataType> expressionDataTypeMap,
      LayerMemoryAssigner memoryAssigner)
      throws QueryProcessException, IOException {
    if (!expressionIntermediateLayerMap.containsKey(this)) {
      float memoryBudgetInMB = memoryAssigner.assign();
      Transformer transformer;
      if (isBuiltInAggregationFunctionExpression) {
        transformer =
            new TransparentTransformer(
                rawTimeSeriesInputLayer.constructPointReader(inputColumnIndex));
      } else {
        IntermediateLayer udfInputIntermediateLayer =
            constructUdfInputIntermediateLayer(
                queryId,
                udtfContext,
                rawTimeSeriesInputLayer,
                expressionIntermediateLayerMap,
                expressionDataTypeMap,
                memoryAssigner);
        transformer =
            constructUdfTransformer(
                queryId,
                udtfContext,
                expressionDataTypeMap,
                memoryAssigner,
                udfInputIntermediateLayer);
      }
      expressionDataTypeMap.put(this, transformer.getDataType());
      expressionIntermediateLayerMap.put(
          this,
          memoryAssigner.getReference(this) == 1
              ? new SingleInputColumnSingleReferenceIntermediateLayer(
                  this, queryId, memoryBudgetInMB, transformer)
              : new SingleInputColumnMultiReferenceIntermediateLayer(
                  this, queryId, memoryBudgetInMB, transformer));
    }

    return expressionIntermediateLayerMap.get(this);
  }

  private IntermediateLayer constructUdfInputIntermediateLayer(
      long queryId,
      UDTFContext udtfContext,
      RawQueryInputLayer rawTimeSeriesInputLayer,
      Map<Expression, IntermediateLayer> expressionIntermediateLayerMap,
      Map<Expression, TSDataType> expressionDataTypeMap,
      LayerMemoryAssigner memoryAssigner)
      throws QueryProcessException, IOException {
    List<IntermediateLayer> intermediateLayers = new ArrayList<>();
    for (Expression expression : expressions) {
      intermediateLayers.add(
          expression.constructIntermediateLayer(
              queryId,
              udtfContext,
              rawTimeSeriesInputLayer,
              expressionIntermediateLayerMap,
              expressionDataTypeMap,
              memoryAssigner));
    }
    return intermediateLayers.size() == 1
        ? intermediateLayers.get(0)
        : new MultiInputColumnIntermediateLayer(
            this,
            queryId,
            memoryAssigner.assign(),
            intermediateLayers.stream()
                .map(IntermediateLayer::constructPointReader)
                .collect(Collectors.toList()));
  }

  private UDFQueryTransformer constructUdfTransformer(
      long queryId,
      UDTFContext udtfContext,
      Map<Expression, TSDataType> expressionDataTypeMap,
      LayerMemoryAssigner memoryAssigner,
      IntermediateLayer udfInputIntermediateLayer)
      throws QueryProcessException, IOException {
    UDTFExecutor executor = udtfContext.getExecutorByFunctionExpression(this);

    executor.beforeStart(queryId, memoryAssigner.assign(), expressionDataTypeMap);

    AccessStrategy accessStrategy = executor.getConfigurations().getAccessStrategy();
    switch (accessStrategy.getAccessStrategyType()) {
      case ROW_BY_ROW:
        return new UDFQueryRowTransformer(udfInputIntermediateLayer.constructRowReader(), executor);
      case SLIDING_SIZE_WINDOW:
      case SLIDING_TIME_WINDOW:
        return new UDFQueryRowWindowTransformer(
            udfInputIntermediateLayer.constructRowWindowReader(
                accessStrategy, memoryAssigner.assign()),
            executor);
      default:
        throw new UnsupportedOperationException("Unsupported transformer access strategy");
    }
  }

  public List<PartialPath> getPaths() {
    if (paths == null) {
      paths = new ArrayList<>();
      for (Expression expression : expressions) {
        paths.add(
            expression instanceof TimeSeriesOperand
                ? ((TimeSeriesOperand) expression).getPath()
                : null);
      }
    }
    return paths;
  }

  @Override
  public String getExpressionStringInternal() {
    return functionName + "(" + getParametersString() + ")";
  }

  /**
   * Generates the parameter part of the function column name.
   *
   * <p>Example:
   *
   * <p>Full column name -> udf(root.sg.d.s1, sin(root.sg.d.s1), 'key1'='value1', 'key2'='value2')
   *
   * <p>The parameter part -> root.sg.d.s1, sin(root.sg.d.s1), 'key1'='value1', 'key2'='value2'
   */
  private String getParametersString() {
    if (parametersString == null) {
      StringBuilder builder = new StringBuilder();
      if (!expressions.isEmpty()) {
        builder.append(expressions.get(0).toString());
        for (int i = 1; i < expressions.size(); ++i) {
          builder.append(", ").append(expressions.get(i).toString());
        }
      }
      if (!functionAttributes.isEmpty()) {
        if (!expressions.isEmpty()) {
          builder.append(", ");
        }
        Iterator<Entry<String, String>> iterator = functionAttributes.entrySet().iterator();
        Entry<String, String> entry = iterator.next();
        builder
            .append("\"")
            .append(entry.getKey())
            .append("\"=\"")
            .append(entry.getValue())
            .append("\"");
        while (iterator.hasNext()) {
          entry = iterator.next();
          builder
              .append(", ")
              .append("\"")
              .append(entry.getKey())
              .append("\"=\"")
              .append(entry.getValue())
              .append("\"");
        }
      }
      parametersString = builder.toString();
    }
    return parametersString;
  }

  @Override
  protected short getExpressionType() {
    return ExpressionType.FUNCTION.getExpressionType();
  }

  @Override
  protected void serialize(ByteBuffer byteBuffer) {
    ReadWriteIOUtils.write(functionName, byteBuffer);
    ReadWriteIOUtils.write(functionAttributes, byteBuffer);
    ReadWriteIOUtils.write(expressions.size(), byteBuffer);
    for (Expression expression : expressions) {
      Expression.serialize(expression, byteBuffer);
    }
  }
}<|MERGE_RESOLUTION|>--- conflicted
+++ resolved
@@ -87,13 +87,9 @@
    */
   private List<Expression> expressions;
 
-<<<<<<< HEAD
-  private List<PartialPath> paths; // 路径列表
-=======
   private List<InputLocation> inputLocations;
 
   private List<PartialPath> paths;
->>>>>>> f03f0205
 
   private String parametersString; // 多个参数组成的字符串
 
