--- conflicted
+++ resolved
@@ -30,14 +30,7 @@
 import org.slf4j.Logger;
 import org.slf4j.LoggerFactory;
 
-<<<<<<< HEAD
-/**
- * 状态机
- */
-public abstract class BaseStateMachine implements IStateMachine {
-=======
 public abstract class BaseStateMachine implements IStateMachine, IStateMachine.EventApi {
->>>>>>> 104da235
 
   private static final Logger logger = LoggerFactory.getLogger(BaseStateMachine.class);
 
