--- conflicted
+++ resolved
@@ -243,13 +243,8 @@
 
     // remove stars in fromPaths and get deviceId with deduplication
     List<PartialPath> devices = removeStarsInDeviceWithUnique(fromComponent.getPrefixPaths());
-<<<<<<< HEAD
     devices.sort(null);
-    List<ResultColumn> resultColumns =
-        convertSpecialClauseValues(alignByDevicePlan, selectComponent.getResultColumns());
-=======
     List<ResultColumn> resultColumns = selectComponent.getResultColumns();
->>>>>>> dfc6d394
     List<String> aggregationFuncs = selectComponent.getAggregationFunctions();
     // to record result measurement columns
     List<String> measurements = new ArrayList<>();
