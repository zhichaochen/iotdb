/*
 * Licensed to the Apache Software Foundation (ASF) under one
 * or more contributor license agreements.  See the NOTICE file
 * distributed with this work for additional information
 * regarding copyright ownership.  The ASF licenses this file
 * to you under the Apache License, Version 2.0 (the
 * "License"); you may not use this file except in compliance
 * with the License.  You may obtain a copy of the License at
 *
 *     http://www.apache.org/licenses/LICENSE-2.0
 *
 * Unless required by applicable law or agreed to in writing,
 * software distributed under the License is distributed on an
 * "AS IS" BASIS, WITHOUT WARRANTIES OR CONDITIONS OF ANY
 * KIND, either express or implied.  See the License for the
 * specific language governing permissions and limitations
 * under the License.
 */
package org.apache.iotdb.db.service;

import org.apache.iotdb.commons.concurrent.IoTDBDefaultThreadExceptionHandler;
import org.apache.iotdb.commons.conf.IoTDBConstant;
import org.apache.iotdb.commons.exception.ConfigurationException;
import org.apache.iotdb.commons.exception.StartupException;
import org.apache.iotdb.commons.service.JMXService;
import org.apache.iotdb.commons.service.RegisterManager;
import org.apache.iotdb.commons.service.StartupChecks;
import org.apache.iotdb.db.conf.IoTDBDescriptor;
import org.apache.iotdb.db.conf.IoTDBStartCheck;
import org.apache.iotdb.db.conf.rest.IoTDBRestServiceCheck;
import org.apache.iotdb.db.conf.rest.IoTDBRestServiceDescriptor;
import org.apache.iotdb.db.engine.StorageEngine;
import org.apache.iotdb.db.engine.StorageEngineV2;
import org.apache.iotdb.db.engine.cache.CacheHitRatioMonitor;
import org.apache.iotdb.db.engine.compaction.CompactionTaskManager;
import org.apache.iotdb.db.engine.cq.ContinuousQueryService;
import org.apache.iotdb.db.engine.flush.FlushManager;
import org.apache.iotdb.db.engine.trigger.service.TriggerRegistrationService;
import org.apache.iotdb.db.exception.query.QueryProcessException;
import org.apache.iotdb.db.localconfignode.LocalConfigNode;
import org.apache.iotdb.db.metadata.LocalSchemaProcessor;
import org.apache.iotdb.db.mpp.execution.datatransfer.DataBlockService;
import org.apache.iotdb.db.mpp.execution.schedule.DriverScheduler;
import org.apache.iotdb.db.protocol.influxdb.meta.InfluxDBMetaManager;
import org.apache.iotdb.db.protocol.rest.RestService;
import org.apache.iotdb.db.query.udf.service.TemporaryQueryDataFileService;
import org.apache.iotdb.db.query.udf.service.UDFClassLoaderManager;
import org.apache.iotdb.db.query.udf.service.UDFRegistrationService;
import org.apache.iotdb.db.rescon.PrimitiveArrayManager;
import org.apache.iotdb.db.rescon.SystemInfo;
import org.apache.iotdb.db.service.basic.ServiceProvider;
import org.apache.iotdb.db.service.basic.StandaloneServiceProvider;
import org.apache.iotdb.db.service.metrics.MetricsService;
import org.apache.iotdb.db.service.thrift.impl.DataNodeTSIServiceImpl;
import org.apache.iotdb.db.sync.receiver.ReceiverService;
import org.apache.iotdb.db.sync.sender.service.SenderService;
import org.apache.iotdb.db.wal.WALManager;

import org.slf4j.Logger;
import org.slf4j.LoggerFactory;

import java.io.IOException;

/**
 * Iot db
 * TODO IotDB启动类
 */
public class IoTDB implements IoTDBMBean {

  private static final Logger logger = LoggerFactory.getLogger(IoTDB.class);
  private final String mbeanName =
      String.format("%s:%s=%s", IoTDBConstant.IOTDB_PACKAGE, IoTDBConstant.JMX_TYPE, "IoTDB");
  // 服务注册管理器
  private static final RegisterManager registerManager = new RegisterManager();
  // 元数据管理器
  public static MManager metaManager = MManager.getInstance();
  // 服务提供器， TODO ServiceProvider和RegisterManager有啥区别
  public static LocalSchemaProcessor schemaProcessor = LocalSchemaProcessor.getInstance();
  public static LocalConfigNode configManager = LocalConfigNode.getInstance();
  public static ServiceProvider serviceProvider;
  // 是否是集群模式
  private static boolean clusterMode = false;

  public static IoTDB getInstance() {
    return IoTDBHolder.INSTANCE;
  }

  public static void main(String[] args) {
    try {
<<<<<<< HEAD
      // 检查iot配置
      IoTDBConfigCheck.getInstance().checkConfig();
      // 检查 iot rest 服务，检查服务通信
=======
      IoTDBStartCheck.getInstance().checkConfig();
>>>>>>> 7a14619f
      IoTDBRestServiceCheck.getInstance().checkConfig();
    } catch (ConfigurationException | IOException e) {
      logger.error("meet error when doing start checking", e);
      // 如果有错误则退出
      System.exit(1);
    }
    // 获取当前服务，并启动守护进程
    IoTDB daemon = IoTDB.getInstance();
    daemon.active();
  }

  public static void setSchemaProcessor(LocalSchemaProcessor schemaProcessor) {
    IoTDB.schemaProcessor = schemaProcessor;
  }

  public static void setServiceProvider(ServiceProvider serviceProvider) {
    IoTDB.serviceProvider = serviceProvider;
  }

  public static void setClusterMode() {
    IoTDB.clusterMode = true;
  }

  public static boolean isClusterMode() {
    return IoTDB.clusterMode;
  }

  /**
   * 启动当前节点
   */
  public void active() {
    // 启动检查
    StartupChecks checks = new StartupChecks().withDefaultTest();
    try {
      checks.verify();
    } catch (StartupException e) {
      // TODO: what are some checks
      logger.error(
          "{}: failed to start because some checks failed. ", IoTDBConstant.GLOBAL_DB_NAME, e);
      return;
    }
    try {
      // 设置所需要初始化的服务
      setUp();
    } catch (StartupException | QueryProcessException e) {
      logger.error("meet error while starting up.", e);
      // 卸载服务
      deactivate();
      logger.error("{} exit", IoTDBConstant.GLOBAL_DB_NAME);
      return;
    }
    logger.info("{} has started.", IoTDBConstant.GLOBAL_DB_NAME);
  }

  /**
   * 设置
   * @throws StartupException
   * @throws QueryProcessException
   */
  private void setUp() throws StartupException, QueryProcessException {
    logger.info("Setting up IoTDB...");

    // 优雅关闭的钩子
    Runtime.getRuntime().addShutdownHook(new IoTDBShutdownHook());
    setUncaughtExceptionHandler();
    initServiceProvider();
    registerManager.register(MetricsService.getInstance());
    logger.info("recover the schema...");
    // 初始化配置管理器
    initConfigManager();
    registerManager.register(new JMXService());
    registerManager.register(FlushManager.getInstance());
    registerManager.register(CacheHitRatioMonitor.getInstance());
    registerManager.register(CompactionTaskManager.getInstance());
    JMXService.registerMBean(getInstance(), mbeanName);
    registerManager.register(SenderService.getInstance());
    registerManager.register(WALManager.getInstance());

    // in mpp mode we need to start some other services
    // 在分布式计算模式下我们需要启动一些其他的服务
    if (IoTDBDescriptor.getInstance().getConfig().isMppMode()) {
      registerManager.register(StorageEngineV2.getInstance());
      registerManager.register(DataBlockService.getInstance());
      registerManager.register(InternalService.getInstance());
      registerManager.register(DriverScheduler.getInstance());
      IoTDBDescriptor.getInstance()
          .getConfig()
          .setRpcImplClassName(DataNodeTSIServiceImpl.class.getName());
    } else {
      registerManager.register(StorageEngine.getInstance());
    }

    registerManager.register(TemporaryQueryDataFileService.getInstance());
    registerManager.register(UDFClassLoaderManager.getInstance());
    registerManager.register(UDFRegistrationService.getInstance());
    registerManager.register(ReceiverService.getInstance());
    registerManager.register(MetricsService.getInstance());

    // in cluster mode, RPC service is not enabled.
    // 在群集模式下，未启用RPC服务。
    if (IoTDBDescriptor.getInstance().getConfig().isEnableRpcService()) {
      registerManager.register(RPCService.getInstance());
    }

    // 初始化协议
    initProtocols();
    // in cluster mode, InfluxDBMManager has been initialized, so there is no need to init again to
    // avoid wasting time.
    if (!isClusterMode()
        && IoTDBDescriptor.getInstance().getConfig().isEnableInfluxDBRpcService()) {
      initInfluxDBMManager();
    }

    logger.info(
        "IoTDB is setting up, some storage groups may not be ready now, please wait several seconds...");

    while (IoTDBDescriptor.getInstance().getConfig().isMppMode()
        ? !StorageEngineV2.getInstance().isAllSgReady()
        : !StorageEngine.getInstance().isAllSgReady()) {
      try {
        Thread.sleep(1000);
      } catch (InterruptedException e) {
        logger.warn("IoTDB failed to set up.", e);
        Thread.currentThread().interrupt();
        return;
      }
    }

    registerManager.register(UpgradeSevice.getINSTANCE());
    // in mpp mode we temporarily don't start settle service because it uses StorageEngine directly
    // in itself, but currently we need to use StorageEngineV2 instead of StorageEngine in mpp mode.
    if (!IoTDBDescriptor.getInstance().getConfig().isMppMode()) {
      registerManager.register(SettleService.getINSTANCE());
    }
    registerManager.register(TriggerRegistrationService.getInstance());
    registerManager.register(ContinuousQueryService.getInstance());

    // start reporter
    MetricsService.getInstance().startAllReporter();

    logger.info("Congratulation, IoTDB is set up successfully. Now, enjoy yourself!");
  }

  public static void initInfluxDBMManager() {
    InfluxDBMetaManager.getInstance().recover();
  }

  private void initServiceProvider() throws QueryProcessException {
    if (!clusterMode) {
      serviceProvider = new StandaloneServiceProvider();
    }
  }

  public static void initProtocols() throws StartupException {
    if (IoTDBDescriptor.getInstance().getConfig().isEnableInfluxDBRpcService()) {
      registerManager.register(InfluxDBRPCService.getInstance());
    }
    if (IoTDBDescriptor.getInstance().getConfig().isEnableMQTTService()) {
      registerManager.register(MQTTService.getInstance());
    }
    if (IoTDBRestServiceDescriptor.getInstance().getConfig().isEnableRestService()) {
      registerManager.register(RestService.getInstance());
    }
  }

  private void deactivate() {
    logger.info("Deactivating IoTDB...");
    registerManager.deregisterAll();
    JMXService.deregisterMBean(mbeanName);
    logger.info("IoTDB is deactivated.");
  }

  private void initConfigManager() {
    long time = System.currentTimeMillis();
    IoTDB.configManager.init();
    long end = System.currentTimeMillis() - time;
    logger.info("spend {}ms to recover schema.", end);
    logger.info(
        "After initializing, sequence tsFile threshold is {}, unsequence tsFile threshold is {}",
        IoTDBDescriptor.getInstance().getConfig().getSeqTsFileSize(),
        IoTDBDescriptor.getInstance().getConfig().getUnSeqTsFileSize());
  }

  @Override
  public void stop() {
    deactivate();
  }

  public void shutdown() throws Exception {
    // TODO shutdown is not equal to stop()
    logger.info("Deactivating IoTDB...");
    registerManager.shutdownAll();
    PrimitiveArrayManager.close();
    SystemInfo.getInstance().close();
    JMXService.deregisterMBean(mbeanName);
    logger.info("IoTDB is deactivated.");
  }

  // 设置未捕获异常处理器
  private void setUncaughtExceptionHandler() {
    Thread.setDefaultUncaughtExceptionHandler(new IoTDBDefaultThreadExceptionHandler());
  }

  private static class IoTDBHolder {

    private static final IoTDB INSTANCE = new IoTDB();

    private IoTDBHolder() {}
  }
}<|MERGE_RESOLUTION|>--- conflicted
+++ resolved
@@ -87,13 +87,7 @@
 
   public static void main(String[] args) {
     try {
-<<<<<<< HEAD
-      // 检查iot配置
-      IoTDBConfigCheck.getInstance().checkConfig();
-      // 检查 iot rest 服务，检查服务通信
-=======
       IoTDBStartCheck.getInstance().checkConfig();
->>>>>>> 7a14619f
       IoTDBRestServiceCheck.getInstance().checkConfig();
     } catch (ConfigurationException | IOException e) {
       logger.error("meet error when doing start checking", e);
