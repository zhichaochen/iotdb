--- conflicted
+++ resolved
@@ -17,10 +17,6 @@
  */
 package org.apache.iotdb.db.index.common;
 
-import java.io.File;
-import java.util.HashMap;
-import java.util.Map;
-import java.util.Map.Entry;
 import org.apache.iotdb.db.engine.fileSystem.SystemFileFactory;
 import org.apache.iotdb.db.exception.index.IndexRuntimeException;
 import org.apache.iotdb.db.exception.metadata.IllegalPathException;
@@ -32,6 +28,11 @@
 import org.apache.iotdb.tsfile.exception.NotImplementedException;
 import org.apache.iotdb.tsfile.file.metadata.enums.TSDataType;
 import org.apache.iotdb.tsfile.read.TimeValuePair;
+
+import java.io.File;
+import java.util.HashMap;
+import java.util.Map;
+import java.util.Map.Entry;
 
 public class IndexUtils {
 
@@ -156,7 +157,6 @@
     return v.substring(start, end);
   }
 
-<<<<<<< HEAD
   public static String tvListToStr(TVList tvList) {
     return tvListToStr(tvList, 0, tvList.size());
   }
@@ -188,7 +188,6 @@
     return sb.toString();
   }
 
-
   /**
    * Align {@code src} into equally spaced sequences of {@code alignedSize}
    *
@@ -280,14 +279,12 @@
     return SystemFileFactory.INSTANCE.getFile(filePath);
   }
 
-  private IndexUtils() {
-  }
+  private IndexUtils() {}
 
   public static PartialPath toLowerCasePartialPath(PartialPath partialPath)
       throws IllegalPathException {
     return new PartialPath(partialPath.getFullPath().toLowerCase());
   }
-
 
   public static Map<String, Object> toLowerCaseProps(Map<String, Object> props) {
     Map<String, Object> uppercase = new HashMap<>(props.size());
@@ -317,7 +314,4 @@
         throw new NotImplementedException(srcData.getDataType().toString());
     }
   }
-=======
-  private IndexUtils() {}
->>>>>>> bc648969
 }