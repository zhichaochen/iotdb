--- conflicted
+++ resolved
@@ -173,14 +173,8 @@
         try {
           IMeasurementMNode measurementMNode =
               getOrCreateMeasurementIfNotExist(deviceEntry, plan, i);
-<<<<<<< HEAD
-          // 检查数据物理量的数据类型是否匹配
-          checkDataTypeMatch(plan, i, measurementMNode.getSchema().getType());
-          // 设置物理量的元数据节点
-=======
 
           SchemaRegionUtils.checkDataTypeMatch(plan, i, measurementMNode.getSchema().getType());
->>>>>>> 0b61882a
           measurementMNodes[i] = measurementMNode;
         } catch (DataTypeMismatchException mismatchException) {
           logger.warn(mismatchException.getMessage());
