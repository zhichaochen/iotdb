/*
 * Licensed to the Apache Software Foundation (ASF) under one
 * or more contributor license agreements.  See the NOTICE file
 * distributed with this work for additional information
 * regarding copyright ownership.  The ASF licenses this file
 * to you under the Apache License, Version 2.0 (the
 * "License"); you may not use this file except in compliance
 * with the License.  You may obtain a copy of the License at
 *
 *     http://www.apache.org/licenses/LICENSE-2.0
 *
 * Unless required by applicable law or agreed to in writing,
 * software distributed under the License is distributed on an
 * "AS IS" BASIS, WITHOUT WARRANTIES OR CONDITIONS OF ANY
 * KIND, either express or implied.  See the License for the
 * specific language governing permissions and limitations
 * under the License.
 */
package org.apache.iotdb.db.qp.constant;

import java.util.HashMap;
import java.util.Map;
import org.apache.iotdb.db.metadata.PartialPath;
import org.apache.iotdb.db.qp.strategy.SqlBaseLexer;

/**
 * this class contains several constants used in SQL.
 */
@SuppressWarnings("unused") // some fields are for future features
public class SQLConstant {

  private SQLConstant() {
    // forbidding instantiation
  }

  private static final String[] SINGLE_ROOT_ARRAY = new String[1];
  private static final String[] SINGLE_TIME_ARRAY = new String[1];
  public static final PartialPath TIME_PATH = new PartialPath(SINGLE_TIME_ARRAY);
  public static final String ALIGNBY_DEVICE_COLUMN_NAME = "Device";
  public static final String RESERVED_TIME = "time";
  public static final String IS_AGGREGATION = "IS_AGGREGATION";
  public static final String NOW_FUNC = "now()";
  public static final String START_TIME_STR = "1970-1-01T00:00:00";

  public static final String LINE_FEED_SIGNAL = "\n";
  public static final String ROOT = "root";
  public static final String METADATA_PARAM_EQUAL = "=";
  public static final String QUOTE = "'";
  public static final String DQUOTE = "\"";
  public static final String BOOLEAN_TRUE = "true";
  public static final String BOOLEAN_FALSE = "false";
  public static final String BOOLEAN_TRUE_NUM = "1";
  public static final String BOOLEAN_FALSE_NUM = "0";

  // names of aggregations
  public static final String MIN_TIME = "min_time";
  public static final String MAX_TIME = "max_time";

  public static final String MAX_VALUE = "max_value";
  public static final String MIN_VALUE = "min_value";

  public static final String FIRST_VALUE = "first_value";
  public static final String LAST_VALUE = "last_value";

  public static final String LAST = "last";

  public static final String COUNT = "count";
  public static final String AVG = "avg";
  public static final String SUM = "sum";

  public static final String ALL = "all";

  public static final int KW_AND = 1;
  public static final int KW_OR = 2;
  public static final int KW_NOT = 3;

  public static final int EQUAL = SqlBaseLexer.OPERATOR_EQ;
  public static final int NOTEQUAL = SqlBaseLexer.OPERATOR_NEQ;
  public static final int LESSTHANOREQUALTO = SqlBaseLexer.OPERATOR_LTE;
  public static final int LESSTHAN = SqlBaseLexer.OPERATOR_LT;
  public static final int GREATERTHANOREQUALTO = SqlBaseLexer.OPERATOR_GTE;
  public static final int GREATERTHAN = SqlBaseLexer.OPERATOR_GT;
  public static final int EQUAL_NS = SqlBaseLexer.OPERATOR_NEQ;
  public static final int IN = SqlBaseLexer.OPERATOR_IN;

  public static final int TOK_SELECT = 21;
  public static final int TOK_FROM = 22;
  public static final int TOK_WHERE = 23;
  public static final int TOK_INSERT = 24;
  public static final int TOK_DELETE = 25;
  public static final int TOK_UPDATE = 26;
  public static final int TOK_QUERY = 27;

  public static final int TOK_CREATE_INDEX = 31;
  public static final int TOK_DROP_INDEX = 32;
  public static final int TOK_QUERY_INDEX = 33;

  public static final int TOK_GRANT_WATERMARK_EMBEDDING = 34;
  public static final int TOK_REVOKE_WATERMARK_EMBEDDING = 35;

  public static final int TOK_AUTHOR_CREATE = 41;
  public static final int TOK_AUTHOR_DROP = 42;
  public static final int TOK_AUTHOR_GRANT = 43;
  public static final int TOK_AUTHOR_REVOKE = 44;
  public static final int TOK_AUTHOR_UPDATE_USER = 46;

  public static final int TOK_DATALOAD = 45;

  public static final int TOK_METADATA_CREATE = 51;
  public static final int TOK_METADATA_DELETE = 52;
  public static final int TOK_METADATA_SET_FILE_LEVEL = 53;
  public static final int TOK_PROPERTY_CREATE = 54;
  public static final int TOK_PROPERTY_ADD_LABEL = 55;
  public static final int TOK_PROPERTY_DELETE_LABEL = 56;
  public static final int TOK_PROPERTY_LINK = 57;
  public static final int TOK_PROPERTY_UNLINK = 58;
  public static final int TOK_LIST = 59;


  public static final int TOK_DURATION = 60;
  public static final int TOK_DATE_EXPR = 61;
  public static final int TOK_METADATA_DELETE_FILE_LEVEL = 62;

  public static final int TOK_SET = 63;
  public static final int TOK_UNSET = 64;
  public static final int TOK_SHOW = 65;
  public static final int TOK_LOAD_CONFIGURATION = 66;

  public static final int TOK_FLUSH_TASK_INFO = 67;
  public static final int TOK_DYNAMIC_PARAMETER = 68;

  public static final int TOK_LOAD_FILES = 69;
  public static final int TOK_REMOVE_FILE = 70;
  public static final int TOK_MOVE_FILE = 71;
  public static final int TOK_VERSION = 72;
  public static final int TOK_TIMESERIES = 73;
  public static final int TOK_STORAGE_GROUP = 74;
  public static final int TOK_CHILD_PATHS = 75;
  public static final int TOK_DEVICES = 76;
  public static final int TOK_COUNT_TIMESERIES = 77;
  public static final int TOK_COUNT_NODE_TIMESERIES = 78;
  public static final int TOK_COUNT_NODES = 79;

  public static final int TOK_METADATA_ALTER = 80;

  public static final int TOK_FLUSH = 81;
  public static final int TOK_MERGE = 82;
  public static final int TOK_FULL_MERGE = 83;

  public static final int TOK_CLEAR_CACHE = 84;

  public static final int TOK_LOAD_CONFIGURATION_GLOBAL = 85;
  public static final int TOK_LOAD_CONFIGURATION_LOCAL = 86;

  public static final int TOK_SHOW_MERGE_STATUS = 87;
  public static final int TOK_DELETE_PARTITION = 88;

  public static final int TOK_CREATE_SCHEMA_SNAPSHOT = 89;
  public static final int TOK_TRACING = 91;

  public static final Map<Integer, String> tokenSymbol = new HashMap<>();
  public static final Map<Integer, String> tokenNames = new HashMap<>();
  public static final Map<Integer, Integer> reverseWords = new HashMap<>();

  public static String[] getSingleRootArray() {
    return SINGLE_ROOT_ARRAY;
  }

  public static String[] getSingleTimeArray() {
    return SINGLE_TIME_ARRAY;
  }

  static {
    SINGLE_ROOT_ARRAY[0] = ROOT;
    SINGLE_TIME_ARRAY[0] = RESERVED_TIME;
    tokenSymbol.put(KW_AND, "&");
    tokenSymbol.put(KW_OR, "|");
    tokenSymbol.put(KW_NOT, "!");
    tokenSymbol.put(EQUAL, "=");
    tokenSymbol.put(NOTEQUAL, "<>");
    tokenSymbol.put(EQUAL_NS, "<=>");
    tokenSymbol.put(LESSTHANOREQUALTO, "<=");
    tokenSymbol.put(LESSTHAN, "<");
    tokenSymbol.put(GREATERTHANOREQUALTO, ">=");
    tokenSymbol.put(GREATERTHAN, ">");
  }

  static {
    tokenNames.put(KW_AND, "and");
    tokenNames.put(KW_OR, "or");
    tokenNames.put(KW_NOT, "not");
    tokenNames.put(EQUAL, "equal");
    tokenNames.put(NOTEQUAL, "not_equal");
    tokenNames.put(EQUAL_NS, "equal_ns");
    tokenNames.put(LESSTHANOREQUALTO, "lessthan_or_equalto");
    tokenNames.put(LESSTHAN, "lessthan");
    tokenNames.put(GREATERTHANOREQUALTO, "greaterthan_or_equalto");
    tokenNames.put(GREATERTHAN, "greaterthan");
    tokenNames.put(IN, "in");

    tokenNames.put(TOK_SELECT, "TOK_SELECT");
    tokenNames.put(TOK_FROM, "TOK_FROM");
    tokenNames.put(TOK_WHERE, "TOK_WHERE");
    tokenNames.put(TOK_INSERT, "TOK_INSERT");
    tokenNames.put(TOK_DELETE, "TOK_DELETE");
    tokenNames.put(TOK_UPDATE, "TOK_UPDATE");
    tokenNames.put(TOK_QUERY, "TOK_QUERY");

    tokenNames.put(TOK_AUTHOR_CREATE, "TOK_AUTHOR_CREATE");
    tokenNames.put(TOK_AUTHOR_DROP, "TOK_AUTHOR_DROP");
    tokenNames.put(TOK_AUTHOR_GRANT, "TOK_AUTHOR_GRANT");
    tokenNames.put(TOK_AUTHOR_REVOKE, "TOK_AUTHOR_REVOKE");
    tokenNames.put(TOK_AUTHOR_UPDATE_USER, "TOK_AUTHOR_UPDATE_USER");
    tokenNames.put(TOK_DATALOAD, "TOK_DATALOAD");

    tokenNames.put(TOK_METADATA_CREATE, "TOK_METADATA_CREATE");
    tokenNames.put(TOK_METADATA_DELETE, "TOK_METADATA_DELETE");
    tokenNames.put(TOK_METADATA_SET_FILE_LEVEL, "TOK_METADATA_SET_FILE_LEVEL");
    tokenNames.put(TOK_METADATA_DELETE_FILE_LEVEL, "TOK_METADATA_DELETE_FILE_LEVEL");
    tokenNames.put(TOK_PROPERTY_CREATE, "TOK_PROPERTY_CREATE");
    tokenNames.put(TOK_PROPERTY_ADD_LABEL, "TOK_PROPERTY_ADD_LABEL");
    tokenNames.put(TOK_PROPERTY_DELETE_LABEL, "TOK_PROPERTY_DELETE_LABEL");
    tokenNames.put(TOK_PROPERTY_LINK, "TOK_PROPERTY_LINK");
    tokenNames.put(TOK_PROPERTY_UNLINK, "TOK_PROPERTY_UNLINK");

    tokenNames.put(TOK_LIST, "TOK_LIST");
    tokenNames.put(TOK_SET, "TOK_SET");
    tokenNames.put(TOK_UNSET, "TOK_UNSET");
    tokenNames.put(TOK_SHOW, "TOK_SHOW");

    tokenNames.put(TOK_LOAD_CONFIGURATION, "TOK_LOAD_CONFIGURATION");
    tokenNames.put(TOK_FLUSH_TASK_INFO, "TOK_FLUSH_TASK_INFO");
    tokenNames.put(TOK_DYNAMIC_PARAMETER, "TOK_DYNAMIC_PARAMETER");

    tokenNames.put(TOK_LOAD_FILES, "TOK_LOAD_FILES");
    tokenNames.put(TOK_REMOVE_FILE, "TOK_REMOVE_FILE");
    tokenNames.put(TOK_MOVE_FILE, "TOK_MOVE_FILE");

<<<<<<< HEAD
    tokenNames.put(TOK_CREATE_INDEX, "TOK_CREATE_INDEX");
    tokenNames.put(TOK_DROP_INDEX, "TOK_DROP_INDEX");
    tokenNames.put(TOK_QUERY_INDEX, "TOK_QUERY_INDEX");
=======
    tokenNames.put(TOK_SHOW_MERGE_STATUS, "TOK_SHOW_MERGE_STATUS");
    tokenNames.put(TOK_DELETE_PARTITION, "TOK_DELETE_PARTITION");

    tokenNames.put(TOK_TRACING, "TOK_TRACING");
>>>>>>> 2ec3916b
  }

  static {
    reverseWords.put(KW_AND, KW_OR);
    reverseWords.put(KW_OR, KW_AND);
    reverseWords.put(EQUAL, NOTEQUAL);
    reverseWords.put(NOTEQUAL, EQUAL);
    reverseWords.put(LESSTHAN, GREATERTHANOREQUALTO);
    reverseWords.put(GREATERTHANOREQUALTO, LESSTHAN);
    reverseWords.put(LESSTHANOREQUALTO, GREATERTHAN);
    reverseWords.put(GREATERTHAN, LESSTHANOREQUALTO);
  }

  public static boolean isReservedPath(PartialPath pathStr) {
    return pathStr.equals(TIME_PATH);
  }

}<|MERGE_RESOLUTION|>--- conflicted
+++ resolved
@@ -236,16 +236,15 @@
     tokenNames.put(TOK_REMOVE_FILE, "TOK_REMOVE_FILE");
     tokenNames.put(TOK_MOVE_FILE, "TOK_MOVE_FILE");
 
-<<<<<<< HEAD
+    tokenNames.put(TOK_SHOW_MERGE_STATUS, "TOK_SHOW_MERGE_STATUS");
+    tokenNames.put(TOK_DELETE_PARTITION, "TOK_DELETE_PARTITION");
+
+    tokenNames.put(TOK_TRACING, "TOK_TRACING");
+
     tokenNames.put(TOK_CREATE_INDEX, "TOK_CREATE_INDEX");
     tokenNames.put(TOK_DROP_INDEX, "TOK_DROP_INDEX");
     tokenNames.put(TOK_QUERY_INDEX, "TOK_QUERY_INDEX");
-=======
-    tokenNames.put(TOK_SHOW_MERGE_STATUS, "TOK_SHOW_MERGE_STATUS");
-    tokenNames.put(TOK_DELETE_PARTITION, "TOK_DELETE_PARTITION");
-
-    tokenNames.put(TOK_TRACING, "TOK_TRACING");
->>>>>>> 2ec3916b
+
   }
 
   static {
