--- conflicted
+++ resolved
@@ -155,19 +155,14 @@
   public static final int TOK_CREATE_SCHEMA_SNAPSHOT = 89;
   public static final int TOK_TRACING = 91;
 
-<<<<<<< HEAD
-  public static final int TOK_COUNT_DEVICES = 92;
-  public static final int TOK_COUNT_STORAGE_GROUP = 93;
-  public static final int TOK_COUNT_CLIENT = 94;
-  public static final int TOK_CONFIG = 95;
-=======
   public static final int TOK_FUNCTION_CREATE = 92;
   public static final int TOK_FUNCTION_DROP = 93;
   public static final int TOK_SHOW_FUNCTIONS = 94;
 
   public static final int TOK_COUNT_DEVICES = 95;
   public static final int TOK_COUNT_STORAGE_GROUP = 96;
->>>>>>> 3da20a70
+  public static final int TOK_COUNT_CLIENT = 97;
+  public static final int TOK_CONFIG = 98;
 
   public static final Map<Integer, String> tokenSymbol = new HashMap<>();
   public static final Map<Integer, String> tokenNames = new HashMap<>();
