/*
 * Licensed to the Apache Software Foundation (ASF) under one
 * or more contributor license agreements.  See the NOTICE file
 * distributed with this work for additional information
 * regarding copyright ownership.  The ASF licenses this file
 * to you under the Apache License, Version 2.0 (the
 * "License"); you may not use this file except in compliance
 * with the License.  You may obtain a copy of the License at
 *
 *     http://www.apache.org/licenses/LICENSE-2.0
 *
 * Unless required by applicable law or agreed to in writing,
 * software distributed under the License is distributed on an
 * "AS IS" BASIS, WITHOUT WARRANTIES OR CONDITIONS OF ANY
 * KIND, either express or implied.  See the License for the
 * specific language governing permissions and limitations
 * under the License.
 */

package org.apache.iotdb.db.qp.physical.sys;

import java.util.ArrayList;
import java.util.Collections;
import java.util.List;
import org.apache.iotdb.db.metadata.PartialPath;
import org.apache.iotdb.db.qp.logical.Operator.OperatorType;
import org.apache.iotdb.db.qp.physical.PhysicalPlan;

public class CreateSnapshotPlan extends PhysicalPlan {

  public CreateSnapshotPlan() {
    super(false, OperatorType.CREATE_SCHEMA_SNAPSHOT);
  }

  @Override
<<<<<<< HEAD
  public List<Path> getPaths() {
    return Collections.emptyList();
  }

  @Override
  public List<String> getPathsStrings() {
    return Collections.emptyList();
=======
  public List<PartialPath> getPaths() {
    return new ArrayList<>();
>>>>>>> b3ea173d
  }
}<|MERGE_RESOLUTION|>--- conflicted
+++ resolved
@@ -19,7 +19,6 @@
 
 package org.apache.iotdb.db.qp.physical.sys;
 
-import java.util.ArrayList;
 import java.util.Collections;
 import java.util.List;
 import org.apache.iotdb.db.metadata.PartialPath;
@@ -33,17 +32,12 @@
   }
 
   @Override
-<<<<<<< HEAD
-  public List<Path> getPaths() {
+  public List<PartialPath> getPaths() {
     return Collections.emptyList();
   }
 
   @Override
   public List<String> getPathsStrings() {
     return Collections.emptyList();
-=======
-  public List<PartialPath> getPaths() {
-    return new ArrayList<>();
->>>>>>> b3ea173d
   }
 }