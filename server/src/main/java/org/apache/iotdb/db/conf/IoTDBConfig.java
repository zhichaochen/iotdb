--- conflicted
+++ resolved
@@ -576,12 +576,9 @@
   private int thriftServerAwaitTimeForStopService = 60;
 
   private int queryCacheSizeInMetric = 50;
-<<<<<<< HEAD
-=======
 
   // max size for tag and attribute of one time series
   private int tagAttributeTotalSize = 700;
->>>>>>> 20be40b7
 
   public IoTDBConfig() {
     // empty constructor
@@ -1544,7 +1541,6 @@
     this.mqttPayloadFormatter = mqttPayloadFormatter;
   }
 
-<<<<<<< HEAD
   public boolean isEnableIndex() {
     return enableIndex;
   }
@@ -1577,7 +1573,6 @@
     this.defaultIndexWindowRange = defaultIndexWindowRange;
   }
 
-=======
   public int getTagAttributeTotalSize() {
     return tagAttributeTotalSize;
   }
@@ -1585,5 +1580,4 @@
   public void setTagAttributeTotalSize(int tagAttributeTotalSize) {
     this.tagAttributeTotalSize = tagAttributeTotalSize;
   }
->>>>>>> 20be40b7
 }