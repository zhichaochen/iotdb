--- conflicted
+++ resolved
@@ -808,9 +808,8 @@
   /** Encryption provided class parameter */
   private String encryptDecryptProviderParameter;
 
-<<<<<<< HEAD
   private MetadataManagerType metadataManagerType = MetadataManagerType.MEMORY_MANAGER;
-=======
+
   /**
    * Ip and port of config nodes. each one is a {internalIp | domain name}:{meta port} string tuple.
    */
@@ -824,7 +823,6 @@
 
   /** The max time of data node waiting to join into the cluster */
   private long joinClusterTimeOutMs = TimeUnit.SECONDS.toMillis(60);
->>>>>>> 06a360fb
 
   public IoTDBConfig() {
     try {
@@ -2546,18 +2544,18 @@
     this.encryptDecryptProviderParameter = encryptDecryptProviderParameter;
   }
 
-<<<<<<< HEAD
   public MetadataManagerType getMetadataManagerType() {
     return metadataManagerType;
   }
+  
+  public List<String> getConfigNodeUrls() {
+    return configNodeUrls;
+  }
 
   public void setMetadataManagerType(String metadataManagerType) {
     this.metadataManagerType = MetadataManagerType.of(metadataManagerType);
-=======
-  public List<String> getConfigNodeUrls() {
-    return configNodeUrls;
-  }
-
+  }
+  
   public void setConfigNodeUrls(List<String> configNodeUrls) {
     this.configNodeUrls = configNodeUrls;
   }
@@ -2584,6 +2582,5 @@
 
   public void setJoinClusterTimeOutMs(long joinClusterTimeOutMs) {
     this.joinClusterTimeOutMs = joinClusterTimeOutMs;
->>>>>>> 06a360fb
   }
 }