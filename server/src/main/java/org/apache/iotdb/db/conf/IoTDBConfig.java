--- conflicted
+++ resolved
@@ -154,18 +154,13 @@
 
   /** When inserting rejected exceeds this, throw an exception. Unit: millisecond */
   private int maxWaitingTimeWhenInsertBlockedInMs = 10000;
-<<<<<<< HEAD
   /**
    * 是否能否写wal，默认为true
    * Is the write ahead log enable. */
   private boolean enableWal = true;
-=======
->>>>>>> 0b61882a
-
-  /** this variable set timestamp precision as millisecond, microsecond or nanosecond */
-  private String timestampPrecision = "ms";
-
-<<<<<<< HEAD
+
+  private volatile boolean readOnly = false;
+
   // 是否可以丢弃无序数据
   private boolean enableDiscardOutOfOrderData = false;
 
@@ -175,14 +170,16 @@
    * possible to lose at most flush_wal_threshold operations.
    */
   private int flushWalThreshold = 10000;
-=======
+
+  /** this variable set timestamp precision as millisecond, microsecond or nanosecond */
+  private String timestampPrecision = "ms";
+
   // region Write Ahead Log Configuration
   /** Write mode of wal */
   private WALMode walMode = WALMode.ASYNC;
 
   /** WAL directories */
   private String[] walDirs = {DEFAULT_BASE_DIR + File.separator + IoTDBConstant.WAL_FOLDER_NAME};
->>>>>>> 0b61882a
 
   /** Duration a wal flush operation will wait before calling fsync. Unit: millisecond */
   private volatile long fsyncWalDelayInMs = 10;
