--- conflicted
+++ resolved
@@ -488,13 +488,9 @@
     CREATE_FUNCTION,
     DROP_FUNCTION,
     SELECT_INTO,
-<<<<<<< HEAD
     DUMMY,
-    SET_SYSTEM_MODE
-=======
     SET_SYSTEM_MODE,
     UNSET_SCHEMA_TEMPLATE
->>>>>>> 461d22b5
   }
 
   public long getIndex() {
