/*
 * Licensed to the Apache Software Foundation (ASF) under one
 * or more contributor license agreements.  See the NOTICE file
 * distributed with this work for additional information
 * regarding copyright ownership.  The ASF licenses this file
 * to you under the Apache License, Version 2.0 (the
 * "License"); you may not use this file except in compliance
 * with the License.  You may obtain a copy of the License at
 *
 *     http://www.apache.org/licenses/LICENSE-2.0
 *
 * Unless required by applicable law or agreed to in writing,
 * software distributed under the License is distributed on an
 * "AS IS" BASIS, WITHOUT WARRANTIES OR CONDITIONS OF ANY
 * KIND, either express or implied.  See the License for the
 * specific language governing permissions and limitations
 * under the License.
 */
package org.apache.iotdb.db.qp.physical;

import org.apache.iotdb.consensus.common.request.IConsensusRequest;
import org.apache.iotdb.db.exception.metadata.IllegalPathException;
import org.apache.iotdb.db.exception.query.QueryProcessException;
import org.apache.iotdb.db.metadata.path.PartialPath;
import org.apache.iotdb.db.qp.logical.Operator;
import org.apache.iotdb.db.qp.logical.Operator.OperatorType;
import org.apache.iotdb.db.qp.physical.crud.*;
import org.apache.iotdb.db.qp.physical.crud.InsertMultiTabletsPlan;
import org.apache.iotdb.db.qp.physical.sys.ActivateTemplatePlan;
import org.apache.iotdb.db.qp.physical.sys.AlterTimeSeriesPlan;
import org.apache.iotdb.db.qp.physical.sys.AppendTemplatePlan;
import org.apache.iotdb.db.qp.physical.sys.AuthorPlan;
import org.apache.iotdb.db.qp.physical.sys.AutoCreateDeviceMNodePlan;
import org.apache.iotdb.db.qp.physical.sys.ChangeAliasPlan;
import org.apache.iotdb.db.qp.physical.sys.ChangeTagOffsetPlan;
import org.apache.iotdb.db.qp.physical.sys.ClearCachePlan;
import org.apache.iotdb.db.qp.physical.sys.CreateAlignedTimeSeriesPlan;
import org.apache.iotdb.db.qp.physical.sys.CreateContinuousQueryPlan;
import org.apache.iotdb.db.qp.physical.sys.CreateFunctionPlan;
import org.apache.iotdb.db.qp.physical.sys.CreateIndexPlan;
import org.apache.iotdb.db.qp.physical.sys.CreateMultiTimeSeriesPlan;
import org.apache.iotdb.db.qp.physical.sys.CreateTemplatePlan;
import org.apache.iotdb.db.qp.physical.sys.CreateTimeSeriesPlan;
import org.apache.iotdb.db.qp.physical.sys.CreateTriggerPlan;
import org.apache.iotdb.db.qp.physical.sys.DataAuthPlan;
import org.apache.iotdb.db.qp.physical.sys.DeleteStorageGroupPlan;
import org.apache.iotdb.db.qp.physical.sys.DeleteTimeSeriesPlan;
import org.apache.iotdb.db.qp.physical.sys.DropContinuousQueryPlan;
import org.apache.iotdb.db.qp.physical.sys.DropFunctionPlan;
import org.apache.iotdb.db.qp.physical.sys.DropIndexPlan;
import org.apache.iotdb.db.qp.physical.sys.DropTemplatePlan;
import org.apache.iotdb.db.qp.physical.sys.DropTriggerPlan;
import org.apache.iotdb.db.qp.physical.sys.FlushPlan;
import org.apache.iotdb.db.qp.physical.sys.LoadConfigurationPlan;
import org.apache.iotdb.db.qp.physical.sys.LogPlan;
import org.apache.iotdb.db.qp.physical.sys.MNodePlan;
import org.apache.iotdb.db.qp.physical.sys.MeasurementMNodePlan;
import org.apache.iotdb.db.qp.physical.sys.MergePlan;
import org.apache.iotdb.db.qp.physical.sys.PruneTemplatePlan;
import org.apache.iotdb.db.qp.physical.sys.SetStorageGroupPlan;
import org.apache.iotdb.db.qp.physical.sys.SetSystemModePlan;
import org.apache.iotdb.db.qp.physical.sys.SetTTLPlan;
import org.apache.iotdb.db.qp.physical.sys.SetTemplatePlan;
import org.apache.iotdb.db.qp.physical.sys.ShowDevicesPlan;
import org.apache.iotdb.db.qp.physical.sys.ShowTimeSeriesPlan;
import org.apache.iotdb.db.qp.physical.sys.StartPipeServerPlan;
import org.apache.iotdb.db.qp.physical.sys.StartTriggerPlan;
import org.apache.iotdb.db.qp.physical.sys.StopPipeServerPlan;
import org.apache.iotdb.db.qp.physical.sys.StopTriggerPlan;
import org.apache.iotdb.db.qp.physical.sys.StorageGroupMNodePlan;
import org.apache.iotdb.db.qp.physical.sys.UnsetTemplatePlan;
import org.apache.iotdb.tsfile.utils.ReadWriteIOUtils;

import org.slf4j.Logger;
import org.slf4j.LoggerFactory;

import java.io.DataInputStream;
import java.io.DataOutputStream;
import java.io.IOException;
import java.nio.BufferOverflowException;
import java.nio.ByteBuffer;
import java.util.ArrayList;
import java.util.Collections;
import java.util.List;

/**
 * 物理计划
 * （本质来说是存储了一个操作（insert）所需的数据，并提供了其特定的编解码格式）
 * 这个类是所有物理计划的抽象类
 * TODO 每个物理计划都提供了序列化、反序列化方法，用于将数据持久化到磁盘
 */
/** This class is a abstract class for all type of PhysicalPlan. */
public abstract class PhysicalPlan implements IConsensusRequest {
  private static final Logger logger = LoggerFactory.getLogger(PhysicalPlan.class);

  private static final String SERIALIZATION_UNIMPLEMENTED = "serialization unimplemented";

  private boolean isQuery = false;

  private Operator.OperatorType operatorType;

  // for cluster mode, whether the plan may be splitted into several sub plans
  protected boolean canBeSplit = true;

  // login username, corresponding to cli/session login user info
  private String loginUserName;

  // a bridge from a cluster raft log to a physical plan
  protected long index; // 索引，集群raft log到一个物理计划的桥梁

  private boolean debug;

  /**
   * Since IoTDB v0.13, all DDL and DML use patternMatch as default. Before IoTDB v0.13, all DDL and
   * DML use prefixMatch.
   */
  private boolean isPrefixMatch = false;

  /** whether the plan can be split into more than one Plans. Only used in the cluster mode. */
  public boolean canBeSplit() {
    return canBeSplit;
  }

  protected PhysicalPlan() {}

  protected PhysicalPlan(Operator.OperatorType operatorType) {
    this.operatorType = operatorType;
  }

  public abstract List<? extends PartialPath> getPaths();

  public void setPaths(List<PartialPath> paths) {}

  public boolean isQuery() {
    return isQuery;
  }

  public boolean isSelectInto() {
    return false;
  }

  public Operator.OperatorType getOperatorType() {
    return operatorType;
  }

  public String getOperatorName() {
    return operatorType.toString();
  }

  public void setOperatorType(Operator.OperatorType operatorType) {
    this.operatorType = operatorType;
  }

  public List<String> getAggregations() {
    return Collections.emptyList();
  }

  public void setQuery(boolean query) {
    isQuery = query;
  }

  public boolean isDebug() {
    return debug;
  }

  public void setDebug(boolean debug) {
    this.debug = debug;
  }

  /**
   * Serialize the plan into the given buffer. All necessary fields will be serialized.
   *
   * @param stream
   * @throws IOException
   */
  public void serialize(DataOutputStream stream) throws IOException {
    throw new UnsupportedOperationException(SERIALIZATION_UNIMPLEMENTED);
  }

  @Override
  public void serializeRequest(ByteBuffer buffer) {
    serialize(buffer);
  }

  public void deserialize(DataInputStream stream) throws IOException, IllegalPathException {
    throw new UnsupportedOperationException(SERIALIZATION_UNIMPLEMENTED);
  }

  /**
   * 序列化一个物理计划 ，本质来说是，是将其以固定的格式将其写入磁盘
   *
   * 将计划序列到一个给定的buffer中。这是提供给wal使用的，所以能被恢复的字段将不被序列化
   * 如果序列化这个计划中出错，这个buffer将被重置。
   * Serialize the plan into the given buffer. This is provided for WAL, so fields that can be
   * recovered will not be serialized. If error occurs when serializing this plan, the buffer will
   * be reset.
   *
   * @param buffer
   */
  public final void serialize(ByteBuffer buffer) {
    // mark的作用，从源码来看会记录position字段，那么在reset的时候会使用该字段，恢复到mark的地方
    buffer.mark();
    try {
      // 调用子类的序列化方法
      serializeImpl(buffer);
    } catch (UnsupportedOperationException e) {
      // ignore and throw
      // 如果是不支持的异常，说明没有做处理，也就不需要reset
      throw e;
    } catch (BufferOverflowException e) {
      // buffer溢出异常的话，就reset一下。
      buffer.reset();
      throw e;
    } catch (Exception e) {
      // 其他异常，输入到日志中，然后进行reset
      logger.error(
          "Rollback buffer entry because error occurs when serializing this physical plan.", e);
      buffer.reset();
      throw e;
    }
  }

  protected void serializeImpl(ByteBuffer buffer) {
    throw new UnsupportedOperationException(SERIALIZATION_UNIMPLEMENTED);
  }

  /**
<<<<<<< HEAD
   * 从给定的buffer中反序列化计划
   * Deserialize the plan from the given buffer. This is provided for WAL, and must be used with
   * serializeToWAL.
=======
   * Deserialize the plan from the given buffer.
>>>>>>> 0b61882a
   *
   * @param buffer
   */
  public void deserialize(ByteBuffer buffer) throws IllegalPathException, IOException {
    throw new UnsupportedOperationException(SERIALIZATION_UNIMPLEMENTED);
  }

  /**
   * 写入缓存一个字符串
   * @param buffer
   * @param value
   */
  protected void putString(ByteBuffer buffer, String value) {
<<<<<<< HEAD
    // 如果值为null，写入一个int类型的-1，-1就表示null
    if (value == null) {
      buffer.putInt(NULL_VALUE_LEN);
    } else {
      // 写入值
      ReadWriteIOUtils.write(value, buffer);
    }
=======
    ReadWriteIOUtils.write(value, buffer);
>>>>>>> 0b61882a
  }

  protected void putStrings(ByteBuffer buffer, List<String> values) {
    for (String value : values) {
      putString(buffer, value);
    }
  }

  protected void putString(DataOutputStream stream, String value) throws IOException {
    ReadWriteIOUtils.write(value, stream);
  }

  protected void putStrings(DataOutputStream stream, List<String> values) throws IOException {
    for (String value : values) {
      putString(stream, value);
    }
  }

  protected String readString(ByteBuffer buffer) {
    return ReadWriteIOUtils.readString(buffer);
  }

  protected List<String> readStrings(ByteBuffer buffer, int totalSize) {
    List<String> result = new ArrayList<>(totalSize);
    for (int i = 0; i < totalSize; i++) {
      result.add(readString(buffer));
    }
    return result;
  }

  public String getLoginUserName() {
    return loginUserName;
  }

  public void setLoginUserName(String loginUserName) {
    if (this instanceof AuthorPlan) {
      this.loginUserName = loginUserName;
    }
  }

  public boolean isAuthenticationRequired() {
    return true;
  }

  /** Used to check whether a user has the permission to execute the plan with these paths. */
  public List<? extends PartialPath> getAuthPaths() {
    return getPaths();
  }

  /**
   * 创建物理计划的工厂
   */
  public static class Factory {

    private Factory() {
      // hidden initializer
    }

    /**
     * 创建物理计划
     * 根据物理计划类型创建不同的物理计划
     * @param buffer
     * @return
     * @throws IOException
     * @throws IllegalPathException
     */
    public static PhysicalPlan create(ByteBuffer buffer) throws IOException, IllegalPathException {
      // 获取一个int类型，该数据表示计划类型
      int typeNum = buffer.get();
      PhysicalPlan plan = createByTypeNum(typeNum);
      plan.deserialize(buffer);
      return plan;
    }

    public static PhysicalPlan create(DataInputStream stream)
        throws IOException, IllegalPathException {
      int typeNum = stream.readByte();
      PhysicalPlan plan = createByTypeNum(typeNum);
      plan.deserialize(stream);
      return plan;
    }

    private static PhysicalPlan createByTypeNum(int typeNum) throws IOException {
      if (typeNum < 0 || typeNum >= PhysicalPlanType.values().length) {
        throw new IOException("unrecognized log type " + typeNum);
      }
      // 获取物理类型
      PhysicalPlanType type = PhysicalPlanType.values()[typeNum];
      PhysicalPlan plan;
      // TODO-Cluster: support more plans
      switch (type) {
        case INSERT:
          plan = new InsertRowPlan();
          break;
        case BATCHINSERT:
          plan = new InsertTabletPlan();
          break;
        case MULTI_BATCH_INSERT:
          plan = new InsertMultiTabletsPlan();
          break;
        case DELETE:
          plan = new DeletePlan();
          break;
        case SET_STORAGE_GROUP:
          plan = new SetStorageGroupPlan();
          break;
        case CREATE_TIMESERIES:
          plan = new CreateTimeSeriesPlan();
          break;
        case CREATE_ALIGNED_TIMESERIES:
          plan = new CreateAlignedTimeSeriesPlan();
          break;
        case DELETE_TIMESERIES:
          plan = new DeleteTimeSeriesPlan();
          break;
        case CREATE_INDEX:
          plan = new CreateIndexPlan();
          break;
        case DROP_INDEX:
          plan = new DropIndexPlan();
          break;
        case TTL:
          plan = new SetTTLPlan();
          break;
        case GRANT_WATERMARK_EMBEDDING:
          plan = new DataAuthPlan(OperatorType.GRANT_WATERMARK_EMBEDDING);
          break;
        case REVOKE_WATERMARK_EMBEDDING:
          plan = new DataAuthPlan(OperatorType.REVOKE_WATERMARK_EMBEDDING);
          break;
        case CREATE_ROLE:
          plan = new AuthorPlan(OperatorType.CREATE_ROLE);
          break;
        case DELETE_ROLE:
          plan = new AuthorPlan(OperatorType.DELETE_ROLE);
          break;
        case CREATE_USER:
          plan = new AuthorPlan(OperatorType.CREATE_USER);
          break;
        case REVOKE_USER_ROLE:
          plan = new AuthorPlan(OperatorType.REVOKE_USER_ROLE);
          break;
        case REVOKE_ROLE_PRIVILEGE:
          plan = new AuthorPlan(OperatorType.REVOKE_ROLE_PRIVILEGE);
          break;
        case REVOKE_USER_PRIVILEGE:
          plan = new AuthorPlan(OperatorType.REVOKE_USER_PRIVILEGE);
          break;
        case GRANT_ROLE_PRIVILEGE:
          plan = new AuthorPlan(OperatorType.GRANT_ROLE_PRIVILEGE);
          break;
        case GRANT_USER_PRIVILEGE:
          plan = new AuthorPlan(OperatorType.GRANT_USER_PRIVILEGE);
          break;
        case GRANT_USER_ROLE:
          plan = new AuthorPlan(OperatorType.GRANT_USER_ROLE);
          break;
        case MODIFY_PASSWORD:
          plan = new AuthorPlan(OperatorType.MODIFY_PASSWORD);
          break;
        case DELETE_USER:
          plan = new AuthorPlan(OperatorType.DELETE_USER);
          break;
        case DELETE_STORAGE_GROUP:
          plan = new DeleteStorageGroupPlan();
          break;
        case SHOW_TIMESERIES:
          plan = new ShowTimeSeriesPlan();
          break;
        case SHOW_DEVICES:
          plan = new ShowDevicesPlan();
          break;
        case LOAD_CONFIGURATION:
          plan = new LoadConfigurationPlan();
          break;
        case ALTER_TIMESERIES:
          plan = new AlterTimeSeriesPlan();
          break;
        case FLUSH:
          plan = new FlushPlan();
          break;
        case CREATE_MULTI_TIMESERIES:
          plan = new CreateMultiTimeSeriesPlan();
          break;
        case CHANGE_ALIAS:
          plan = new ChangeAliasPlan();
          break;
        case CHANGE_TAG_OFFSET:
          plan = new ChangeTagOffsetPlan();
          break;
        case MNODE:
          plan = new MNodePlan();
          break;
        case MEASUREMENT_MNODE:
          plan = new MeasurementMNodePlan();
          break;
        case STORAGE_GROUP_MNODE:
          plan = new StorageGroupMNodePlan();
          break;
        case BATCH_INSERT_ROWS:
          plan = new InsertRowsPlan();
          break;
        case BATCH_INSERT_ONE_DEVICE:
          plan = new InsertRowsOfOneDevicePlan();
          break;
        case CREATE_TRIGGER:
          plan = new CreateTriggerPlan();
          break;
        case DROP_TRIGGER:
          plan = new DropTriggerPlan();
          break;
        case START_TRIGGER:
          plan = new StartTriggerPlan();
          break;
        case STOP_TRIGGER:
          plan = new StopTriggerPlan();
          break;
        case CLUSTER_LOG:
          plan = new LogPlan();
          break;
        case CREATE_TEMPLATE:
          plan = new CreateTemplatePlan();
          break;
        case APPEND_TEMPLATE:
          plan = new AppendTemplatePlan();
          break;
        case PRUNE_TEMPLATE:
          plan = new PruneTemplatePlan();
          break;
        case DROP_TEMPLATE:
          plan = new DropTemplatePlan();
          break;
        case UNSET_TEMPLATE:
          plan = new UnsetTemplatePlan();
          break;
        case SET_TEMPLATE:
          plan = new SetTemplatePlan();
          break;
        case ACTIVATE_TEMPLATE:
          plan = new ActivateTemplatePlan();
          break;
        case AUTO_CREATE_DEVICE_MNODE:
          plan = new AutoCreateDeviceMNodePlan();
          break;
        case CREATE_CONTINUOUS_QUERY:
          plan = new CreateContinuousQueryPlan();
          break;
        case DROP_CONTINUOUS_QUERY:
          plan = new DropContinuousQueryPlan();
          break;
        case MERGE:
          plan = new MergePlan();
          break;
        case CLEARCACHE:
          plan = new ClearCachePlan();
          break;
        case CREATE_FUNCTION:
          plan = new CreateFunctionPlan();
          break;
        case DROP_FUNCTION:
          plan = new DropFunctionPlan();
          break;
        case SELECT_INTO:
          plan = new SelectIntoPlan();
          break;
        case SET_SYSTEM_MODE:
          plan = new SetSystemModePlan();
          break;
        case START_PIPE_SERVER:
          plan = new StartPipeServerPlan();
          break;
        case STOP_PIPE_SERVER:
          plan = new StopPipeServerPlan();
          break;
        default:
          throw new IOException("unrecognized log type " + type);
      }
      return plan;
    }
  }

  /**
   * 物理计划类型
   * If you want to add new PhysicalPlanType, you must add it in the last. */
  public enum PhysicalPlanType {
    INSERT,
    DELETE,
    BATCHINSERT,
    SET_STORAGE_GROUP,
    CREATE_TIMESERIES,
    TTL,
    GRANT_WATERMARK_EMBEDDING,
    REVOKE_WATERMARK_EMBEDDING,
    CREATE_ROLE,
    DELETE_ROLE,
    CREATE_USER,
    REVOKE_USER_ROLE,
    REVOKE_ROLE_PRIVILEGE,
    REVOKE_USER_PRIVILEGE,
    GRANT_ROLE_PRIVILEGE,
    GRANT_USER_PRIVILEGE,
    GRANT_USER_ROLE,
    MODIFY_PASSWORD,
    DELETE_USER,
    DELETE_STORAGE_GROUP,
    SHOW_TIMESERIES,
    DELETE_TIMESERIES,
    LOAD_CONFIGURATION,
    CREATE_MULTI_TIMESERIES,
    ALTER_TIMESERIES,
    FLUSH,
    CREATE_INDEX,
    DROP_INDEX,
    CHANGE_TAG_OFFSET,
    CHANGE_ALIAS,
    MNODE,
    MEASUREMENT_MNODE,
    STORAGE_GROUP_MNODE,
    BATCH_INSERT_ONE_DEVICE,
    MULTI_BATCH_INSERT,
    BATCH_INSERT_ROWS,
    SHOW_DEVICES,
    CREATE_TEMPLATE,
    SET_TEMPLATE,
    ACTIVATE_TEMPLATE,
    AUTO_CREATE_DEVICE_MNODE,
    CREATE_ALIGNED_TIMESERIES,
    CLUSTER_LOG,
    CREATE_TRIGGER,
    DROP_TRIGGER,
    START_TRIGGER,
    STOP_TRIGGER,
    CREATE_CONTINUOUS_QUERY,
    DROP_CONTINUOUS_QUERY,
    SHOW_CONTINUOUS_QUERIES,
    MERGE,
    CREATE_SNAPSHOT, // the snapshot feature has been deprecated, this is kept for compatibility
    CLEARCACHE,
    CREATE_FUNCTION,
    DROP_FUNCTION,
    SELECT_INTO,
    SET_SYSTEM_MODE,
    UNSET_TEMPLATE,
    APPEND_TEMPLATE,
    PRUNE_TEMPLATE,
    START_PIPE_SERVER,
    STOP_PIPE_SERVER,
    DROP_TEMPLATE
  }

  public long getIndex() {
    return index;
  }

  public void setIndex(long index) {
    this.index = index;
  }

  /**
   * Check the integrity of the plan in case that the plan is generated by a careless user through
   * Session API.
   *
   * @throws QueryProcessException when the check fails
   */
  // TODO(INSERT) move this check into analyze
  public void checkIntegrity() throws QueryProcessException {}

  public boolean isPrefixMatch() {
    return isPrefixMatch;
  }

  public void setPrefixMatch(boolean prefixMatch) {
    isPrefixMatch = prefixMatch;
  }
}<|MERGE_RESOLUTION|>--- conflicted
+++ resolved
@@ -225,13 +225,8 @@
   }
 
   /**
-<<<<<<< HEAD
-   * 从给定的buffer中反序列化计划
-   * Deserialize the plan from the given buffer. This is provided for WAL, and must be used with
-   * serializeToWAL.
-=======
+   *    * 从给定的buffer中反序列化计划
    * Deserialize the plan from the given buffer.
->>>>>>> 0b61882a
    *
    * @param buffer
    */
@@ -245,17 +240,7 @@
    * @param value
    */
   protected void putString(ByteBuffer buffer, String value) {
-<<<<<<< HEAD
-    // 如果值为null，写入一个int类型的-1，-1就表示null
-    if (value == null) {
-      buffer.putInt(NULL_VALUE_LEN);
-    } else {
-      // 写入值
-      ReadWriteIOUtils.write(value, buffer);
-    }
-=======
     ReadWriteIOUtils.write(value, buffer);
->>>>>>> 0b61882a
   }
 
   protected void putStrings(ByteBuffer buffer, List<String> values) {
