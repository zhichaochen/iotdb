/*
 * Licensed to the Apache Software Foundation (ASF) under one
 * or more contributor license agreements.  See the NOTICE file
 * distributed with this work for additional information
 * regarding copyright ownership.  The ASF licenses this file
 * to you under the Apache License, Version 2.0 (the
 * "License"); you may not use this file except in compliance
 * with the License.  You may obtain a copy of the License at
 *
 *     http://www.apache.org/licenses/LICENSE-2.0
 *
 * Unless required by applicable law or agreed to in writing,
 * software distributed under the License is distributed on an
 * "AS IS" BASIS, WITHOUT WARRANTIES OR CONDITIONS OF ANY
 * KIND, either express or implied.  See the License for the
 * specific language governing permissions and limitations
 * under the License.
 */
package org.apache.iotdb.db.qp.physical;

import org.apache.iotdb.consensus.common.request.IConsensusRequest;
import org.apache.iotdb.db.exception.metadata.IllegalPathException;
import org.apache.iotdb.db.exception.query.QueryProcessException;
import org.apache.iotdb.db.metadata.path.PartialPath;
import org.apache.iotdb.db.qp.logical.Operator;
import org.apache.iotdb.db.qp.logical.Operator.OperatorType;
import org.apache.iotdb.db.qp.physical.crud.DeletePlan;
import org.apache.iotdb.db.qp.physical.crud.InsertMultiTabletsPlan;
import org.apache.iotdb.db.qp.physical.crud.InsertRowPlan;
import org.apache.iotdb.db.qp.physical.crud.InsertRowsOfOneDevicePlan;
import org.apache.iotdb.db.qp.physical.crud.InsertRowsPlan;
import org.apache.iotdb.db.qp.physical.crud.InsertTabletPlan;
import org.apache.iotdb.db.qp.physical.crud.SelectIntoPlan;
import org.apache.iotdb.db.qp.physical.sys.ActivateTemplatePlan;
import org.apache.iotdb.db.qp.physical.sys.AlterTimeSeriesPlan;
import org.apache.iotdb.db.qp.physical.sys.AppendTemplatePlan;
import org.apache.iotdb.db.qp.physical.sys.AuthorPlan;
import org.apache.iotdb.db.qp.physical.sys.AutoCreateDeviceMNodePlan;
import org.apache.iotdb.db.qp.physical.sys.ChangeAliasPlan;
import org.apache.iotdb.db.qp.physical.sys.ChangeTagOffsetPlan;
import org.apache.iotdb.db.qp.physical.sys.ClearCachePlan;
import org.apache.iotdb.db.qp.physical.sys.CreateAlignedTimeSeriesPlan;
import org.apache.iotdb.db.qp.physical.sys.CreateContinuousQueryPlan;
import org.apache.iotdb.db.qp.physical.sys.CreateFunctionPlan;
import org.apache.iotdb.db.qp.physical.sys.CreateIndexPlan;
import org.apache.iotdb.db.qp.physical.sys.CreateMultiTimeSeriesPlan;
import org.apache.iotdb.db.qp.physical.sys.CreateTemplatePlan;
import org.apache.iotdb.db.qp.physical.sys.CreateTimeSeriesPlan;
import org.apache.iotdb.db.qp.physical.sys.CreateTriggerPlan;
import org.apache.iotdb.db.qp.physical.sys.DataAuthPlan;
import org.apache.iotdb.db.qp.physical.sys.DeleteStorageGroupPlan;
import org.apache.iotdb.db.qp.physical.sys.DeleteTimeSeriesPlan;
import org.apache.iotdb.db.qp.physical.sys.DropContinuousQueryPlan;
import org.apache.iotdb.db.qp.physical.sys.DropFunctionPlan;
import org.apache.iotdb.db.qp.physical.sys.DropIndexPlan;
import org.apache.iotdb.db.qp.physical.sys.DropTemplatePlan;
import org.apache.iotdb.db.qp.physical.sys.DropTriggerPlan;
import org.apache.iotdb.db.qp.physical.sys.FlushPlan;
import org.apache.iotdb.db.qp.physical.sys.LoadConfigurationPlan;
import org.apache.iotdb.db.qp.physical.sys.LogPlan;
import org.apache.iotdb.db.qp.physical.sys.MNodePlan;
import org.apache.iotdb.db.qp.physical.sys.MeasurementMNodePlan;
import org.apache.iotdb.db.qp.physical.sys.MergePlan;
import org.apache.iotdb.db.qp.physical.sys.PruneTemplatePlan;
import org.apache.iotdb.db.qp.physical.sys.SetStorageGroupPlan;
import org.apache.iotdb.db.qp.physical.sys.SetSystemModePlan;
import org.apache.iotdb.db.qp.physical.sys.SetTTLPlan;
import org.apache.iotdb.db.qp.physical.sys.SetTemplatePlan;
import org.apache.iotdb.db.qp.physical.sys.ShowDevicesPlan;
import org.apache.iotdb.db.qp.physical.sys.ShowTimeSeriesPlan;
import org.apache.iotdb.db.qp.physical.sys.StartPipeServerPlan;
import org.apache.iotdb.db.qp.physical.sys.StartTriggerPlan;
import org.apache.iotdb.db.qp.physical.sys.StopPipeServerPlan;
import org.apache.iotdb.db.qp.physical.sys.StopTriggerPlan;
import org.apache.iotdb.db.qp.physical.sys.StorageGroupMNodePlan;
import org.apache.iotdb.db.qp.physical.sys.UnsetTemplatePlan;
import org.apache.iotdb.tsfile.utils.ReadWriteIOUtils;

import org.slf4j.Logger;
import org.slf4j.LoggerFactory;

import java.io.DataInputStream;
import java.io.DataOutputStream;
import java.io.IOException;
import java.nio.BufferOverflowException;
import java.nio.ByteBuffer;
import java.util.ArrayList;
import java.util.Collections;
import java.util.List;

<<<<<<< HEAD
/**
 * 物理计划
 * （本质来说是存储了一个操作（insert）所需的数据，并提供了其特定的编解码格式）
 * 这个类是所有物理计划的抽象类
 * TODO 每个物理计划都提供了序列化、反序列化方法，用于将数据持久化到磁盘
 */
/** This class is a abstract class for all type of PhysicalPlan. */
=======
/** This class is an abstract class for all type of PhysicalPlan. */
>>>>>>> f03f0205
public abstract class PhysicalPlan implements IConsensusRequest {
  private static final Logger logger = LoggerFactory.getLogger(PhysicalPlan.class);

  private static final String SERIALIZATION_UNIMPLEMENTED = "serialization unimplemented";

  private boolean isQuery = false;

  private Operator.OperatorType operatorType;

  // for cluster mode, whether the plan may be splitted into several sub plans
  protected boolean canBeSplit = true;

  // login username, corresponding to cli/session login user info
  private String loginUserName;

  // a bridge from a cluster raft log to a physical plan
  protected long index; // 索引，集群raft log到一个物理计划的桥梁

  private boolean debug;

  /**
   * Since IoTDB v0.13, all DDL and DML use patternMatch as default. Before IoTDB v0.13, all DDL and
   * DML use prefixMatch.
   */
  private boolean isPrefixMatch = false;

  /** whether the plan can be split into more than one Plans. Only used in the cluster mode. */
  public boolean canBeSplit() {
    return canBeSplit;
  }

  protected PhysicalPlan() {}

  protected PhysicalPlan(Operator.OperatorType operatorType) {
    this.operatorType = operatorType;
  }

  public abstract List<? extends PartialPath> getPaths();

  public void setPaths(List<PartialPath> paths) {}

  public boolean isQuery() {
    return isQuery;
  }

  public boolean isSelectInto() {
    return false;
  }

  public Operator.OperatorType getOperatorType() {
    return operatorType;
  }

  public String getOperatorName() {
    return operatorType.toString();
  }

  public void setOperatorType(Operator.OperatorType operatorType) {
    this.operatorType = operatorType;
  }

  public List<String> getAggregations() {
    return Collections.emptyList();
  }

  public void setQuery(boolean query) {
    isQuery = query;
  }

  public boolean isDebug() {
    return debug;
  }

  public void setDebug(boolean debug) {
    this.debug = debug;
  }

  /**
   * Serialize the plan into the given buffer. All necessary fields will be serialized.
   *
   * @param stream
   * @throws IOException
   */
  public void serialize(DataOutputStream stream) throws IOException {
    throw new UnsupportedOperationException(SERIALIZATION_UNIMPLEMENTED);
  }

  @Override
  public void serializeRequest(ByteBuffer buffer) {
    serialize(buffer);
  }

  public void deserialize(DataInputStream stream) throws IOException, IllegalPathException {
    throw new UnsupportedOperationException(SERIALIZATION_UNIMPLEMENTED);
  }

  /**
   * 序列化一个物理计划 ，本质来说是，是将其以固定的格式将其写入磁盘
   *
   * 将计划序列到一个给定的buffer中。这是提供给wal使用的，所以能被恢复的字段将不被序列化
   * 如果序列化这个计划中出错，这个buffer将被重置。
   * Serialize the plan into the given buffer. This is provided for WAL, so fields that can be
   * recovered will not be serialized. If error occurs when serializing this plan, the buffer will
   * be reset.
   *
   * @param buffer
   */
  public final void serialize(ByteBuffer buffer) {
    // mark的作用，从源码来看会记录position字段，那么在reset的时候会使用该字段，恢复到mark的地方
    buffer.mark();
    try {
      // 调用子类的序列化方法
      serializeImpl(buffer);
    } catch (UnsupportedOperationException e) {
      // ignore and throw
      // 如果是不支持的异常，说明没有做处理，也就不需要reset
      throw e;
    } catch (BufferOverflowException e) {
      // buffer溢出异常的话，就reset一下。
      buffer.reset();
      throw e;
    } catch (Exception e) {
      // 其他异常，输入到日志中，然后进行reset
      logger.error(
          "Rollback buffer entry because error occurs when serializing this physical plan.", e);
      buffer.reset();
      throw e;
    }
  }

  protected void serializeImpl(ByteBuffer buffer) {
    throw new UnsupportedOperationException(SERIALIZATION_UNIMPLEMENTED);
  }

  /**
   *    * 从给定的buffer中反序列化计划
   * Deserialize the plan from the given buffer.
   *
   * @param buffer
   */
  public void deserialize(ByteBuffer buffer) throws IllegalPathException, IOException {
    throw new UnsupportedOperationException(SERIALIZATION_UNIMPLEMENTED);
  }

  /**
   * 写入缓存一个字符串
   * @param buffer
   * @param value
   */
  protected void putString(ByteBuffer buffer, String value) {
    ReadWriteIOUtils.write(value, buffer);
  }

  protected void putStrings(ByteBuffer buffer, List<String> values) {
    for (String value : values) {
      putString(buffer, value);
    }
  }

  protected void putString(DataOutputStream stream, String value) throws IOException {
    ReadWriteIOUtils.write(value, stream);
  }

  protected void putStrings(DataOutputStream stream, List<String> values) throws IOException {
    for (String value : values) {
      putString(stream, value);
    }
  }

  protected String readString(ByteBuffer buffer) {
    return ReadWriteIOUtils.readString(buffer);
  }

  protected List<String> readStrings(ByteBuffer buffer, int totalSize) {
    List<String> result = new ArrayList<>(totalSize);
    for (int i = 0; i < totalSize; i++) {
      result.add(readString(buffer));
    }
    return result;
  }

  public String getLoginUserName() {
    return loginUserName;
  }

  public void setLoginUserName(String loginUserName) {
    if (this instanceof AuthorPlan) {
      this.loginUserName = loginUserName;
    }
  }

  public boolean isAuthenticationRequired() {
    return true;
  }

  /** Used to check whether a user has the permission to execute the plan with these paths. */
  public List<? extends PartialPath> getAuthPaths() {
    return getPaths();
  }

  /**
   * 创建物理计划的工厂
   */
  public static class Factory {

    private Factory() {
      // hidden initializer
    }

    /**
     * 创建物理计划
     * 根据物理计划类型创建不同的物理计划
     * @param buffer
     * @return
     * @throws IOException
     * @throws IllegalPathException
     */
    public static PhysicalPlan create(ByteBuffer buffer) throws IOException, IllegalPathException {
      // 获取一个int类型，该数据表示计划类型
      int typeNum = buffer.get();
      PhysicalPlan plan = createByTypeNum(typeNum);
      plan.deserialize(buffer);
      return plan;
    }

    public static PhysicalPlan create(DataInputStream stream)
        throws IOException, IllegalPathException {
      int typeNum = stream.readByte();
      PhysicalPlan plan = createByTypeNum(typeNum);
      plan.deserialize(stream);
      return plan;
    }

    private static PhysicalPlan createByTypeNum(int typeNum) throws IOException {
      if (typeNum < 0 || typeNum >= PhysicalPlanType.values().length) {
        throw new IOException("unrecognized log type " + typeNum);
      }
      // 获取物理类型
      PhysicalPlanType type = PhysicalPlanType.values()[typeNum];
      PhysicalPlan plan;
      // TODO-Cluster: support more plans
      switch (type) {
        case INSERT:
          plan = new InsertRowPlan();
          break;
        case BATCHINSERT:
          plan = new InsertTabletPlan();
          break;
        case MULTI_BATCH_INSERT:
          plan = new InsertMultiTabletsPlan();
          break;
        case DELETE:
          plan = new DeletePlan();
          break;
        case SET_STORAGE_GROUP:
          plan = new SetStorageGroupPlan();
          break;
        case CREATE_TIMESERIES:
          plan = new CreateTimeSeriesPlan();
          break;
        case CREATE_ALIGNED_TIMESERIES:
          plan = new CreateAlignedTimeSeriesPlan();
          break;
        case DELETE_TIMESERIES:
          plan = new DeleteTimeSeriesPlan();
          break;
        case CREATE_INDEX:
          plan = new CreateIndexPlan();
          break;
        case DROP_INDEX:
          plan = new DropIndexPlan();
          break;
        case TTL:
          plan = new SetTTLPlan();
          break;
        case GRANT_WATERMARK_EMBEDDING:
          plan = new DataAuthPlan(OperatorType.GRANT_WATERMARK_EMBEDDING);
          break;
        case REVOKE_WATERMARK_EMBEDDING:
          plan = new DataAuthPlan(OperatorType.REVOKE_WATERMARK_EMBEDDING);
          break;
        case CREATE_ROLE:
          plan = new AuthorPlan(OperatorType.CREATE_ROLE);
          break;
        case DELETE_ROLE:
          plan = new AuthorPlan(OperatorType.DELETE_ROLE);
          break;
        case CREATE_USER:
          plan = new AuthorPlan(OperatorType.CREATE_USER);
          break;
        case REVOKE_USER_ROLE:
          plan = new AuthorPlan(OperatorType.REVOKE_USER_ROLE);
          break;
        case REVOKE_ROLE_PRIVILEGE:
          plan = new AuthorPlan(OperatorType.REVOKE_ROLE_PRIVILEGE);
          break;
        case REVOKE_USER_PRIVILEGE:
          plan = new AuthorPlan(OperatorType.REVOKE_USER_PRIVILEGE);
          break;
        case GRANT_ROLE_PRIVILEGE:
          plan = new AuthorPlan(OperatorType.GRANT_ROLE_PRIVILEGE);
          break;
        case GRANT_USER_PRIVILEGE:
          plan = new AuthorPlan(OperatorType.GRANT_USER_PRIVILEGE);
          break;
        case GRANT_USER_ROLE:
          plan = new AuthorPlan(OperatorType.GRANT_USER_ROLE);
          break;
        case MODIFY_PASSWORD:
          plan = new AuthorPlan(OperatorType.MODIFY_PASSWORD);
          break;
        case DELETE_USER:
          plan = new AuthorPlan(OperatorType.DELETE_USER);
          break;
        case DELETE_STORAGE_GROUP:
          plan = new DeleteStorageGroupPlan();
          break;
        case SHOW_TIMESERIES:
          plan = new ShowTimeSeriesPlan();
          break;
        case SHOW_DEVICES:
          plan = new ShowDevicesPlan();
          break;
        case LOAD_CONFIGURATION:
          plan = new LoadConfigurationPlan();
          break;
        case ALTER_TIMESERIES:
          plan = new AlterTimeSeriesPlan();
          break;
        case FLUSH:
          plan = new FlushPlan();
          break;
        case CREATE_MULTI_TIMESERIES:
          plan = new CreateMultiTimeSeriesPlan();
          break;
        case CHANGE_ALIAS:
          plan = new ChangeAliasPlan();
          break;
        case CHANGE_TAG_OFFSET:
          plan = new ChangeTagOffsetPlan();
          break;
        case MNODE:
          plan = new MNodePlan();
          break;
        case MEASUREMENT_MNODE:
          plan = new MeasurementMNodePlan();
          break;
        case STORAGE_GROUP_MNODE:
          plan = new StorageGroupMNodePlan();
          break;
        case BATCH_INSERT_ROWS:
          plan = new InsertRowsPlan();
          break;
        case BATCH_INSERT_ONE_DEVICE:
          plan = new InsertRowsOfOneDevicePlan();
          break;
        case CREATE_TRIGGER:
          plan = new CreateTriggerPlan();
          break;
        case DROP_TRIGGER:
          plan = new DropTriggerPlan();
          break;
        case START_TRIGGER:
          plan = new StartTriggerPlan();
          break;
        case STOP_TRIGGER:
          plan = new StopTriggerPlan();
          break;
        case CLUSTER_LOG:
          plan = new LogPlan();
          break;
        case CREATE_TEMPLATE:
          plan = new CreateTemplatePlan();
          break;
        case APPEND_TEMPLATE:
          plan = new AppendTemplatePlan();
          break;
        case PRUNE_TEMPLATE:
          plan = new PruneTemplatePlan();
          break;
        case DROP_TEMPLATE:
          plan = new DropTemplatePlan();
          break;
        case UNSET_TEMPLATE:
          plan = new UnsetTemplatePlan();
          break;
        case SET_TEMPLATE:
          plan = new SetTemplatePlan();
          break;
        case ACTIVATE_TEMPLATE:
          plan = new ActivateTemplatePlan();
          break;
        case AUTO_CREATE_DEVICE_MNODE:
          plan = new AutoCreateDeviceMNodePlan();
          break;
        case CREATE_CONTINUOUS_QUERY:
          plan = new CreateContinuousQueryPlan();
          break;
        case DROP_CONTINUOUS_QUERY:
          plan = new DropContinuousQueryPlan();
          break;
        case MERGE:
          plan = new MergePlan();
          break;
        case CLEARCACHE:
          plan = new ClearCachePlan();
          break;
        case CREATE_FUNCTION:
          plan = new CreateFunctionPlan();
          break;
        case DROP_FUNCTION:
          plan = new DropFunctionPlan();
          break;
        case SELECT_INTO:
          plan = new SelectIntoPlan();
          break;
        case SET_SYSTEM_MODE:
          plan = new SetSystemModePlan();
          break;
        case START_PIPE_SERVER:
          plan = new StartPipeServerPlan();
          break;
        case STOP_PIPE_SERVER:
          plan = new StopPipeServerPlan();
          break;
        default:
          throw new IOException("unrecognized log type " + type);
      }
      return plan;
    }
  }

  /**
   * 物理计划类型
   * If you want to add new PhysicalPlanType, you must add it in the last. */
  public enum PhysicalPlanType {
    INSERT,
    DELETE,
    BATCHINSERT,
    SET_STORAGE_GROUP,
    CREATE_TIMESERIES,
    TTL,
    GRANT_WATERMARK_EMBEDDING,
    REVOKE_WATERMARK_EMBEDDING,
    CREATE_ROLE,
    DELETE_ROLE,
    CREATE_USER,
    REVOKE_USER_ROLE,
    REVOKE_ROLE_PRIVILEGE,
    REVOKE_USER_PRIVILEGE,
    GRANT_ROLE_PRIVILEGE,
    GRANT_USER_PRIVILEGE,
    GRANT_USER_ROLE,
    MODIFY_PASSWORD,
    DELETE_USER,
    DELETE_STORAGE_GROUP,
    SHOW_TIMESERIES,
    DELETE_TIMESERIES,
    LOAD_CONFIGURATION,
    CREATE_MULTI_TIMESERIES,
    ALTER_TIMESERIES,
    FLUSH,
    CREATE_INDEX,
    DROP_INDEX,
    CHANGE_TAG_OFFSET,
    CHANGE_ALIAS,
    MNODE,
    MEASUREMENT_MNODE,
    STORAGE_GROUP_MNODE,
    BATCH_INSERT_ONE_DEVICE,
    MULTI_BATCH_INSERT,
    BATCH_INSERT_ROWS,
    SHOW_DEVICES,
    CREATE_TEMPLATE,
    SET_TEMPLATE,
    ACTIVATE_TEMPLATE,
    AUTO_CREATE_DEVICE_MNODE,
    CREATE_ALIGNED_TIMESERIES,
    CLUSTER_LOG,
    CREATE_TRIGGER,
    DROP_TRIGGER,
    START_TRIGGER,
    STOP_TRIGGER,
    CREATE_CONTINUOUS_QUERY,
    DROP_CONTINUOUS_QUERY,
    SHOW_CONTINUOUS_QUERIES,
    MERGE,
    CREATE_SNAPSHOT, // the snapshot feature has been deprecated, this is kept for compatibility
    CLEARCACHE,
    CREATE_FUNCTION,
    DROP_FUNCTION,
    SELECT_INTO,
    SET_SYSTEM_MODE,
    UNSET_TEMPLATE,
    APPEND_TEMPLATE,
    PRUNE_TEMPLATE,
    START_PIPE_SERVER,
    STOP_PIPE_SERVER,
    DROP_TEMPLATE
  }

  public long getIndex() {
    return index;
  }

  public void setIndex(long index) {
    this.index = index;
  }

  /**
   * Check the integrity of the plan in case that the plan is generated by a careless user through
   * Session API.
   *
   * @throws QueryProcessException when the check fails
   */
  // TODO(INSERT) move this check into analyze
  public void checkIntegrity() throws QueryProcessException {}

  public boolean isPrefixMatch() {
    return isPrefixMatch;
  }

  public void setPrefixMatch(boolean prefixMatch) {
    isPrefixMatch = prefixMatch;
  }
}<|MERGE_RESOLUTION|>--- conflicted
+++ resolved
@@ -88,17 +88,13 @@
 import java.util.Collections;
 import java.util.List;
 
-<<<<<<< HEAD
 /**
  * 物理计划
  * （本质来说是存储了一个操作（insert）所需的数据，并提供了其特定的编解码格式）
  * 这个类是所有物理计划的抽象类
  * TODO 每个物理计划都提供了序列化、反序列化方法，用于将数据持久化到磁盘
  */
-/** This class is a abstract class for all type of PhysicalPlan. */
-=======
 /** This class is an abstract class for all type of PhysicalPlan. */
->>>>>>> f03f0205
 public abstract class PhysicalPlan implements IConsensusRequest {
   private static final Logger logger = LoggerFactory.getLogger(PhysicalPlan.class);
 
