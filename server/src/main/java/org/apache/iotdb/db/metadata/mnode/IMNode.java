/*
 * Licensed to the Apache Software Foundation (ASF) under one
 * or more contributor license agreements.  See the NOTICE file
 * distributed with this work for additional information
 * regarding copyright ownership.  The ASF licenses this file
 * to you under the Apache License, Version 2.0 (the
 * "License"); you may not use this file except in compliance
 * with the License.  You may obtain a copy of the License at
 *
 *     http://www.apache.org/licenses/LICENSE-2.0
 *
 * Unless required by applicable law or agreed to in writing,
 * software distributed under the License is distributed on an
 * "AS IS" BASIS, WITHOUT WARRANTIES OR CONDITIONS OF ANY
 * KIND, either express or implied.  See the License for the
 * specific language governing permissions and limitations
 * under the License.
 */
package org.apache.iotdb.db.metadata.mnode;

import org.apache.iotdb.db.engine.trigger.executor.TriggerExecutor;
import org.apache.iotdb.db.metadata.logfile.MLogWriter;
import org.apache.iotdb.db.metadata.mnode.container.IMNodeContainer;
import org.apache.iotdb.db.metadata.mtree.store.disk.cache.CacheEntry;
import org.apache.iotdb.db.metadata.path.PartialPath;
import org.apache.iotdb.db.metadata.template.Template;

import java.io.IOException;
import java.io.Serializable;
import java.util.List;

/**
 * 元数据节点，定义了元数据节点的操作接口
 * This interface defines a MNode's operation interfaces. */
public interface IMNode extends Serializable {

  String getName();

  void setName(String name);

  IMNode getParent();

  void setParent(IMNode parent);

  String getFullPath();

  void setFullPath(String fullPath);

  PartialPath getPartialPath();

  boolean hasChild(String name);

  IMNode getChild(String name); // 获取【当前节点的子节点】中，叫这个名字的节点

  IMNode addChild(String name, IMNode child);

  IMNode addChild(IMNode child);

  IMNode deleteChild(String name);

  // this method will replace the oldChild with the newChild, the data of oldChild will be moved to
  // newChild
  void replaceChild(String oldChildName, IMNode newChildNode);

  // this method will move all the reference or value of current node's attributes to newMNode
  void moveDataToNewMNode(IMNode newMNode);

  IMNodeContainer getChildren();

  void setChildren(IMNodeContainer children);

  boolean isUseTemplate(); // 是否使用模板

  void setUseTemplate(boolean useTemplate);

  Template getUpperTemplate(); //

  Template getSchemaTemplate();

  void setSchemaTemplate(Template schemaTemplate);

<<<<<<< HEAD
  // EmptyInternal means there's no child or template under this node
  // and this node is not the root nor a storageGroup nor a measurement.
  boolean isEmptyInternal();

  /**
   * 判断当前节点是否是存储组
   * @return
   */
=======
>>>>>>> 0b61882a
  boolean isStorageGroup();

  boolean isEntity();

  boolean isMeasurement();

  IStorageGroupMNode getAsStorageGroupMNode();

  IEntityMNode getAsEntityMNode();

  IMeasurementMNode getAsMeasurementMNode();

  List<TriggerExecutor> getUpperTriggerExecutorList();

  TriggerExecutor getTriggerExecutor();

  void setTriggerExecutor(TriggerExecutor triggerExecutor);

  void serializeTo(MLogWriter logWriter) throws IOException;

  CacheEntry getCacheEntry();

  void setCacheEntry(CacheEntry cacheEntry);
}<|MERGE_RESOLUTION|>--- conflicted
+++ resolved
@@ -79,17 +79,6 @@
 
   void setSchemaTemplate(Template schemaTemplate);
 
-<<<<<<< HEAD
-  // EmptyInternal means there's no child or template under this node
-  // and this node is not the root nor a storageGroup nor a measurement.
-  boolean isEmptyInternal();
-
-  /**
-   * 判断当前节点是否是存储组
-   * @return
-   */
-=======
->>>>>>> 0b61882a
   boolean isStorageGroup();
 
   boolean isEntity();
