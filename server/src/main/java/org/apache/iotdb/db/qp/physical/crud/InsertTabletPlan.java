--- conflicted
+++ resolved
@@ -65,11 +65,6 @@
   private Object[] columns;
   private int rowCount = 0;
   private List<PartialPath> paths;
-<<<<<<< HEAD
-  private int start; //
-  private int end; //
-=======
->>>>>>> 0b61882a
   // when this plan is sub-plan split from another InsertTabletPlan, this indicates the original
   // positions of values in
   // this plan. For example, if the plan contains 5 timestamps, and range = [1,4,10,12], then it
