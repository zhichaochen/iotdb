--- conflicted
+++ resolved
@@ -43,12 +43,9 @@
 import org.apache.iotdb.tsfile.utils.TsPrimitiveType.TsFloat;
 import org.apache.iotdb.tsfile.utils.TsPrimitiveType.TsInt;
 import org.apache.iotdb.tsfile.utils.TsPrimitiveType.TsLong;
-import org.slf4j.Logger;
-import org.slf4j.LoggerFactory;
 
 public class InsertTabletPlan extends InsertPlan {
 
-  private static final Logger logger = LoggerFactory.getLogger(InsertTabletPlan.class);
   private static final String DATATYPE_UNSUPPORTED = "Data type %s is not supported.";
 
   private long[] times; // times should be sorted. It is done in the session API.
@@ -147,6 +144,7 @@
     stream.writeByte((byte) type);
 
     putString(stream, deviceId.getFullPath());
+
     writeMeasurements(stream);
     writeDataTypes(stream);
     writeTimes(stream);
@@ -181,9 +179,6 @@
     }
 
     if (timeBuffer == null) {
-<<<<<<< HEAD
-      serializeTimes(stream);
-=======
       if (isExecuting) {
         for (int i = start; i < end; i++) {
           stream.writeLong(times[i]);
@@ -193,7 +188,6 @@
           stream.writeLong(time);
         }
       }
->>>>>>> 07ab57d8
     } else {
       stream.write(timeBuffer.array());
       timeBuffer = null;
@@ -241,8 +235,38 @@
     }
   }
 
-<<<<<<< HEAD
-    serializeTimeValue(buffer);
+  private void writeTimes(ByteBuffer buffer) {
+    if (isExecuting) {
+      buffer.putInt(end - start);
+    } else {
+      buffer.putInt(rowCount);
+    }
+
+    if (timeBuffer == null) {
+      if (isExecuting) {
+        for (int i = start; i < end; i++) {
+          buffer.putLong(times[i]);
+        }
+      } else {
+        for (long time : times) {
+          buffer.putLong(time);
+        }
+      }
+    } else {
+      buffer.put(timeBuffer.array());
+      timeBuffer = null;
+    }
+  }
+
+  private void writeValues(ByteBuffer buffer) {
+    if (valueBuffer == null) {
+      serializeValues(buffer);
+    } else {
+      buffer.put(valueBuffer.array());
+      valueBuffer = null;
+    }
+
+    buffer.putLong(index);
   }
 
   @Override
@@ -250,7 +274,9 @@
     int type = PhysicalPlanType.BATCHINSERT.ordinal();
     buffer.put((byte) type);
 
-    serializeTimeValue(buffer);
+    writeTimes(buffer);
+    writeValues(buffer);
+    buffer.putLong(index);
   }
 
   @Override
@@ -268,48 +294,14 @@
     this.times = new long[rows];
     deserializeTimes(buffer, rows);
 
-    columns = QueryDataSetUtils.readValuesFromBuffer(buffer, dataTypes, this.measurements.length, rows);
-  }
-
-  public void serializeTimeValue(ByteBuffer buffer) {
-    buffer.putInt(end - start);
-
-    if (timeBuffer == null) {
-      serializeTimes(buffer);
-=======
-  private void writeTimes(ByteBuffer buffer) {
-    if (isExecuting) {
-      buffer.putInt(end - start);
-    } else {
-      buffer.putInt(rowCount);
-    }
-
-    if (timeBuffer == null) {
-      if (isExecuting) {
-        for (int i = start; i < end; i++) {
-          buffer.putLong(times[i]);
-        }
-      } else {
-        for (long time : times) {
-          buffer.putLong(time);
-        }
-      }
->>>>>>> 07ab57d8
-    } else {
-      buffer.put(timeBuffer.array());
-      timeBuffer = null;
-    }
-  }
-
-  private void writeValues(ByteBuffer buffer) {
-    if (valueBuffer == null) {
-      serializeValues(buffer);
-    } else {
-      buffer.put(valueBuffer.array());
-      valueBuffer = null;
-    }
-
-    buffer.putLong(index);
+    columns = QueryDataSetUtils.readValuesFromBuffer(buffer, dataTypes, measurements.length, rows);
+    this.index = buffer.getLong();
+  }
+
+  private void deserializeTimes(ByteBuffer buffer, int number) {
+    for (int i = 0; i < number; i++) {
+      times[i] = buffer.getLong();
+    }
   }
 
   private void serializeTimes(ByteBuffer buffer) {
@@ -318,17 +310,27 @@
     }
   }
 
-  private void serializeTimes(DataOutputStream stream) throws IOException {
-    for (int i = start; i < end; i++) {
-      stream.writeLong(times[i]);
-    }
-  }
+  public void serializeTimeValue(ByteBuffer buffer) {
+    buffer.putInt(end - start);
+
+    if (timeBuffer == null) {
+      serializeTimes(buffer);
+    } else {
+      buffer.put(timeBuffer.array());
+      timeBuffer = null;
+    }
+
+    if (valueBuffer == null) {
+      serializeValues(buffer);
+    } else {
+      buffer.put(valueBuffer.array());
+      valueBuffer = null;
+    }
+  }
+
 
   private void serializeValues(DataOutputStream outputStream) throws IOException {
     for (int i = 0; i < measurements.length; i++) {
-      if (measurements[i] == null) {
-        continue;
-      }
       serializeColumn(dataTypes[i], columns[i], outputStream, start, end);
     }
   }
@@ -472,12 +474,6 @@
     this.index = buffer.getLong();
   }
 
-  private void deserializeTimes(ByteBuffer buffer, int number) {
-    for (int i = 0; i < number; i++) {
-      times[i] = buffer.getLong();
-    }
-  }
-
   public void setDataTypes(List<Integer> dataTypes) {
     this.dataTypes = new TSDataType[dataTypes.size()];
     for (int i = 0; i < dataTypes.size(); i++) {
@@ -596,16 +592,6 @@
     failedColumns.add(columns[index]);
     columns[index] = null;
   }
-
-<<<<<<< HEAD
-  @Override
-  public String toString() {
-    return "InsertTabletPlan{" +
-        "maxTime=" + maxTime +
-        ", minTime=" + minTime +
-        ", deviceId=" + deviceId +
-        '}';
-=======
 
   @Override
   public InsertPlan getPlanFromFailed() {
@@ -662,6 +648,5 @@
         throw new QueryProcessException("Columns contain null: " + Arrays.toString(columns));
       }
     }
->>>>>>> 07ab57d8
   }
 }