--- conflicted
+++ resolved
@@ -23,7 +23,7 @@
 import java.nio.ByteBuffer;
 import java.util.ArrayList;
 import java.util.List;
-
+import java.util.Set;
 import org.apache.iotdb.db.qp.logical.Operator.OperatorType;
 import org.apache.iotdb.db.utils.QueryDataSetUtils;
 import org.apache.iotdb.tsfile.exception.write.UnSupportedDataTypeException;
@@ -136,13 +136,8 @@
     stream.writeInt(end - start);
 
     if (timeBuffer == null) {
-<<<<<<< HEAD
       for (int i = start; i < end; i++) {
         stream.writeLong(times[i]);
-=======
-      for (int loc : index) {
-        stream.writeLong(times[loc]);
->>>>>>> 2cbee31e
       }
     } else {
       stream.write(timeBuffer.array());
@@ -157,65 +152,6 @@
     }
   }
 
-<<<<<<< HEAD
-=======
-  private void serializeValues(DataOutputStream stream) throws IOException {
-    for (int i = 0; i < measurements.length; i++) {
-      if (measurements[i] == null) {
-        continue;
-      }
-      serializeColumn(dataTypes[i], columns[i], stream, index);
-    }
-  }
-
-  private void serializeColumn(TSDataType dataType, Object column, DataOutputStream stream,
-      Set<Integer> index)
-      throws IOException {
-    switch (dataType) {
-      case INT32:
-        int[] intValues = (int[]) column;
-        for (int loc : index) {
-          stream.writeInt(intValues[loc]);
-        }
-        break;
-      case INT64:
-        long[] longValues = (long[]) column;
-        for (int loc : index) {
-          stream.writeLong(longValues[loc]);
-        }
-        break;
-      case FLOAT:
-        float[] floatValues = (float[]) column;
-        for (int loc : index) {
-          stream.writeFloat(floatValues[loc]);
-        }
-        break;
-      case DOUBLE:
-        double[] doubleValues = (double[]) column;
-        for (int loc : index) {
-          stream.writeDouble(doubleValues[loc]);
-        }
-        break;
-      case BOOLEAN:
-        boolean[] boolValues = (boolean[]) column;
-        for (int loc : index) {
-          stream.write(BytesUtils.boolToByte(boolValues[loc]));
-        }
-        break;
-      case TEXT:
-        Binary[] binaryValues = (Binary[]) column;
-        for (int loc : index) {
-          stream.writeInt(binaryValues[loc].getLength());
-          stream.write(binaryValues[loc].getValues());
-        }
-        break;
-      default:
-        throw new UnSupportedDataTypeException(
-            String.format(DATATYPE_UNSUPPORTED, dataType));
-    }
-  }
-
->>>>>>> 2cbee31e
   @Override
   public void serialize(ByteBuffer buffer) {
     int type = PhysicalPlanType.BATCHINSERT.ordinal();
@@ -396,35 +332,6 @@
     columns = QueryDataSetUtils.readValuesFromBuffer(buffer, dataTypes, measurementSize, rows);
   }
 
-<<<<<<< HEAD
-
-  public String getDeviceId() {
-    return deviceId;
-  }
-
-  public void setDeviceId(String deviceId) {
-    this.deviceId = deviceId;
-  }
-
-  public String[] getMeasurements() {
-    return measurements;
-  }
-
-  public void setMeasurements(List<String> measurements) {
-    this.measurements = new String[measurements.size()];
-    measurements.toArray(this.measurements);
-  }
-
-  public void setMeasurements(String[] measurements) {
-    this.measurements = measurements;
-  }
-
-  public TSDataType[] getDataTypes() {
-    return dataTypes;
-  }
-
-=======
->>>>>>> 2cbee31e
   public void setDataTypes(List<Integer> dataTypes) {
     this.dataTypes = new TSDataType[dataTypes.size()];
     for (int i = 0; i < dataTypes.size(); i++) {
@@ -432,21 +339,6 @@
     }
   }
 
-<<<<<<< HEAD
-  public void setDataTypes(TSDataType[] dataTypes) {
-    this.dataTypes = dataTypes;
-  }
-
-  public MeasurementSchema[] getSchemas() {
-    return schemas;
-  }
-
-  public void setSchemas(MeasurementSchema[] schemas) {
-    this.schemas = schemas;
-  }
-
-=======
->>>>>>> 2cbee31e
   public Object[] getColumns() {
     return columns;
   }
