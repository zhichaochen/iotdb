/*
 * Licensed to the Apache Software Foundation (ASF) under one
 * or more contributor license agreements.  See the NOTICE file
 * distributed with this work for additional information
 * regarding copyright ownership.  The ASF licenses this file
 * to you under the Apache License, Version 2.0 (the
 * "License"); you may not use this file except in compliance
 * with the License.  You may obtain a copy of the License at
 *
 *     http://www.apache.org/licenses/LICENSE-2.0
 *
 * Unless required by applicable law or agreed to in writing,
 * software distributed under the License is distributed on an
 * "AS IS" BASIS, WITHOUT WARRANTIES OR CONDITIONS OF ANY
 * KIND, either express or implied.  See the License for the
 * specific language governing permissions and limitations
 * under the License.
 */

package org.apache.iotdb.db.engine.storagegroup;

import org.apache.iotdb.db.exception.WriteLockFailedException;
import org.apache.iotdb.db.rescon.TsFileResourceManager;
import org.apache.iotdb.db.sync.sender.manager.TsFileSyncManager;

import org.slf4j.Logger;
import org.slf4j.LoggerFactory;

import java.io.File;
import java.io.IOException;
import java.util.ArrayList;
import java.util.HashSet;
import java.util.Iterator;
import java.util.List;
import java.util.Map;
import java.util.Set;
import java.util.TreeMap;
import java.util.concurrent.TimeUnit;
import java.util.concurrent.locks.ReadWriteLock;
import java.util.concurrent.locks.ReentrantReadWriteLock;

import static org.apache.iotdb.commons.conf.IoTDBConstant.FILE_NAME_SEPARATOR;
import static org.apache.iotdb.tsfile.common.constant.TsFileConstant.TSFILE_SUFFIX;

/**
 * TsFile管理器，每个虚拟存储组一个
 */
public class TsFileManager {
  private static final Logger LOGGER = LoggerFactory.getLogger(TsFileManager.class);
<<<<<<< HEAD
  private String storageGroupName; // 存储组名称
  private String virtualStorageGroup; // 虚拟存储组
  private String storageGroupDir; // 存储组目录
=======
  private String storageGroupName;
  private String dataRegion;
  private String storageGroupDir;
>>>>>>> 0b61882a

  /**
   * 资源列表锁
   * Serialize queries, delete resource files, compaction cleanup files */
  private final ReadWriteLock resourceListLock = new ReentrantReadWriteLock();

  private String writeLockHolder;
  // time partition -> double linked list of tsfiles
  // 时间分区 —> 双向链表的映射
  private Map<Long, TsFileResourceList> sequenceFiles = new TreeMap<>(); // 有序的文件
  private Map<Long, TsFileResourceList> unsequenceFiles = new TreeMap<>(); // 无序的文件


  private List<TsFileResource> sequenceRecoverTsFileResources = new ArrayList<>();
  private List<TsFileResource> unsequenceRecoverTsFileResources = new ArrayList<>();

  private boolean allowCompaction = true; // 是否允许合并

  public TsFileManager(String storageGroupName, String dataRegion, String storageGroupDir) {
    this.storageGroupName = storageGroupName;
    this.storageGroupDir = storageGroupDir;
    this.dataRegion = dataRegion;
  }

  public List<TsFileResource> getTsFileList(boolean sequence) {
    // the iteration of ConcurrentSkipListMap is not concurrent secure
    // so we must add read lock here
    readLock();
    try {
      List<TsFileResource> allResources = new ArrayList<>();
      Map<Long, TsFileResourceList> chosenMap = sequence ? sequenceFiles : unsequenceFiles;
      for (Map.Entry<Long, TsFileResourceList> entry : chosenMap.entrySet()) {
        allResources.addAll(entry.getValue().getArrayList());
      }
      return allResources;
    } finally {
      readUnlock();
    }
  }

  public TsFileResourceList getSequenceListByTimePartition(long timePartition) {
    readLock();
    try {
      return sequenceFiles.computeIfAbsent(timePartition, l -> new TsFileResourceList());
    } finally {
      readUnlock();
    }
  }

  public TsFileResourceList getUnsequenceListByTimePartition(long timePartition) {
    readLock();
    try {
      return unsequenceFiles.computeIfAbsent(timePartition, l -> new TsFileResourceList());
    } finally {
      readUnlock();
    }
  }

  public Iterator<TsFileResource> getIterator(boolean sequence) {
    readLock();
    try {
      return getTsFileList(sequence).iterator();
    } finally {
      readUnlock();
    }
  }

  public void remove(TsFileResource tsFileResource, boolean sequence) {
    writeLock("remove");
    try {
      Map<Long, TsFileResourceList> selectedMap = sequence ? sequenceFiles : unsequenceFiles;
      for (Map.Entry<Long, TsFileResourceList> entry : selectedMap.entrySet()) {
        if (entry.getValue().contains(tsFileResource)) {
          entry.getValue().remove(tsFileResource);
          TsFileResourceManager.getInstance().removeTsFileResource(tsFileResource);
          break;
        }
      }
    } finally {
      writeUnlock();
    }
  }

  public void removeAll(List<TsFileResource> tsFileResourceList, boolean sequence) {
    writeLock("removeAll");
    try {
      for (TsFileResource resource : tsFileResourceList) {
        remove(resource, sequence);
        TsFileResourceManager.getInstance().removeTsFileResource(resource);
      }
    } finally {
      writeLock("removeAll");
    }
  }

  /**
   * 插入到分区文件列表
   * insert tsFileResource to a target pos(targetPos = insertPos) e.g. if insertPos = 0, then to the
   * first, if insert Pos = 1, then to the second.
   */
  public void insertToPartitionFileList(
      TsFileResource tsFileResource, boolean sequence, int insertPos) {
    writeLock("add");
    try {
      // TsFile文件集合
      Map<Long, TsFileResourceList> selectedMap = sequence ? sequenceFiles : unsequenceFiles;
      TsFileResourceList tsFileResources =
          selectedMap.computeIfAbsent(
              tsFileResource.getTimePartition(), o -> new TsFileResourceList());
      tsFileResources.set(insertPos, tsFileResource);
    } finally {
      writeUnlock();
    }
  }

  /**
   * 添加tsFileResource
   * @param tsFileResource
   * @param sequence
   */
  public void add(TsFileResource tsFileResource, boolean sequence) {
    writeLock("add");
    try {
      Map<Long, TsFileResourceList> selectedMap = sequence ? sequenceFiles : unsequenceFiles;
      selectedMap
          .computeIfAbsent(tsFileResource.getTimePartition(), o -> new TsFileResourceList())
          .add(tsFileResource);
    } finally {
      writeUnlock();
    }
  }

  public void keepOrderInsert(TsFileResource tsFileResource, boolean sequence) throws IOException {
    writeLock("keepOrderInsert");
    try {
      Map<Long, TsFileResourceList> selectedMap = sequence ? sequenceFiles : unsequenceFiles;
      selectedMap
          .computeIfAbsent(tsFileResource.getTimePartition(), o -> new TsFileResourceList())
          .keepOrderInsert(tsFileResource);
    } finally {
      writeUnlock();
    }
  }

  public void addForRecover(TsFileResource tsFileResource, boolean sequence) {
    if (sequence) {
      sequenceRecoverTsFileResources.add(tsFileResource);
    } else {
      unsequenceRecoverTsFileResources.add(tsFileResource);
    }
  }

  public void addAll(List<TsFileResource> tsFileResourceList, boolean sequence) {
    writeLock("add");
    try {
      for (TsFileResource resource : tsFileResourceList) {
        add(resource, sequence);
      }
    } finally {
      writeUnlock();
    }
  }

  /** This method is called after compaction to update memory. */
  public void replace(
      List<TsFileResource> seqFileResources,
      List<TsFileResource> unseqFileResources,
      List<TsFileResource> targetFileResources,
      long timePartition,
      boolean isTargetSequence)
      throws IOException {
    writeLock("replace");
    try {
      for (TsFileResource tsFileResource : seqFileResources) {
        if (sequenceFiles.get(timePartition).remove(tsFileResource)) {
          TsFileResourceManager.getInstance().removeTsFileResource(tsFileResource);
        }
      }
      for (TsFileResource tsFileResource : unseqFileResources) {
        if (unsequenceFiles.get(timePartition).remove(tsFileResource)) {
          TsFileResourceManager.getInstance().removeTsFileResource(tsFileResource);
        }
      }
      if (isTargetSequence) {
        // seq inner space compaction or cross space compaction
        for (TsFileResource resource : targetFileResources) {
          TsFileResourceManager.getInstance().registerSealedTsFileResource(resource);
          sequenceFiles.get(timePartition).keepOrderInsert(resource);
        }
      } else {
        // unseq inner space compaction
        for (TsFileResource resource : targetFileResources) {
          TsFileResourceManager.getInstance().registerSealedTsFileResource(resource);
          unsequenceFiles.get(timePartition).keepOrderInsert(resource);
        }
      }

    } finally {
      writeUnlock();
    }
  }

  public boolean contains(TsFileResource tsFileResource, boolean sequence) {
    readLock();
    try {
      Map<Long, TsFileResourceList> selectedMap = sequence ? sequenceFiles : unsequenceFiles;
      TsFileResourceList list = selectedMap.getOrDefault(tsFileResource.getTimePartition(), null);
      return list != null && list.contains(tsFileResource);
    } finally {
      readUnlock();
    }
  }

  public void clear() {
    writeLock("clear");
    try {
      sequenceFiles.clear();
      unsequenceFiles.clear();
    } finally {
      writeUnlock();
    }
  }

  public boolean isEmpty(boolean sequence) {
    readLock();
    try {
      Map<Long, TsFileResourceList> selectedMap = sequence ? sequenceFiles : unsequenceFiles;
      for (Map.Entry<Long, TsFileResourceList> entry : selectedMap.entrySet()) {
        if (!entry.getValue().isEmpty()) {
          return false;
        }
      }
      return true;
    } finally {
      readUnlock();
    }
  }

  public int size(boolean sequence) {
    readLock();
    try {
      int totalSize = 0;
      Map<Long, TsFileResourceList> selectedMap = sequence ? sequenceFiles : unsequenceFiles;
      for (Map.Entry<Long, TsFileResourceList> entry : selectedMap.entrySet()) {
        totalSize += entry.getValue().size();
      }
      return totalSize;
    } finally {
      readUnlock();
    }
  }

  public void readLock() {
    resourceListLock.readLock().lock();
  }

  public void readUnlock() {
    resourceListLock.readLock().unlock();
  }

  public void writeLock(String holder) {
    resourceListLock.writeLock().lock();
    writeLockHolder = holder;
  }

  /**
   * Acquire write lock with timeout, {@link WriteLockFailedException} will be thrown after timeout.
   * The unit of timeout is ms.
   */
  public void writeLockWithTimeout(String holder, long timeout) throws WriteLockFailedException {
    try {
      if (resourceListLock.writeLock().tryLock(timeout, TimeUnit.MILLISECONDS)) {
        writeLockHolder = holder;
      } else {
        throw new WriteLockFailedException(
            String.format("cannot get write lock in %d ms", timeout));
      }
    } catch (InterruptedException e) {
      LOGGER.warn(e.getMessage(), e);
      Thread.interrupted();
      throw new WriteLockFailedException("thread is interrupted");
    }
  }

  public void writeUnlock() {
    resourceListLock.writeLock().unlock();
    writeLockHolder = "";
  }

  public String getStorageGroupName() {
    return storageGroupName;
  }

  public String getStorageGroupDir() {
    return storageGroupDir;
  }

  public void setStorageGroupDir(String storageGroupDir) {
    this.storageGroupDir = storageGroupDir;
  }

  public Set<Long> getTimePartitions() {
    readLock();
    try {
      Set<Long> timePartitions = new HashSet<>(sequenceFiles.keySet());
      return timePartitions;
    } finally {
      readUnlock();
    }
  }

  public boolean isAllowCompaction() {
    return allowCompaction;
  }

  public void setAllowCompaction(boolean allowCompaction) {
    this.allowCompaction = allowCompaction;
  }

  public String getDataRegion() {
    return dataRegion;
  }

  public void setDataRegion(String dataRegion) {
    this.dataRegion = dataRegion;
  }

  public List<TsFileResource> getSequenceRecoverTsFileResources() {
    return sequenceRecoverTsFileResources;
  }

  public List<TsFileResource> getUnsequenceRecoverTsFileResources() {
    return unsequenceRecoverTsFileResources;
  }

  public List<File> collectHistoryTsFileForSync(long dataStartTime) {
    readLock();
    try {
      List<File> historyTsFiles = new ArrayList<>();
      collectTsFile(historyTsFiles, getTsFileList(true), dataStartTime);
      collectTsFile(historyTsFiles, getTsFileList(false), dataStartTime);
      return historyTsFiles;
    } finally {
      readUnlock();
    }
  }

  private void collectTsFile(
      List<File> historyTsFiles, List<TsFileResource> tsFileResources, long dataStartTime) {
    TsFileSyncManager syncManager = TsFileSyncManager.getInstance();

    for (TsFileResource tsFileResource : tsFileResources) {
      if (tsFileResource.getFileEndTime() < dataStartTime) {
        continue;
      }
      TsFileProcessor tsFileProcessor = tsFileResource.getProcessor();
      boolean isRealTimeTsFile = false;
      if (tsFileProcessor != null) {
        isRealTimeTsFile = tsFileProcessor.isMemtableNotNull();
      }
      File tsFile = tsFileResource.getTsFile();
      if (!isRealTimeTsFile && !syncManager.isTsFileAlreadyBeCollected(tsFile)) {
        File mods = new File(tsFileResource.getModFile().getFilePath());
        long modsOffset = mods.exists() ? mods.length() : 0L;
        File hardlink = syncManager.createHardlink(tsFile, modsOffset);
        if (hardlink != null) {
          historyTsFiles.add(hardlink);
        }
      }
    }
  }

  // ({systemTime}-{versionNum}-{innerCompactionNum}-{crossCompactionNum}.tsfile)
  public static int compareFileName(File o1, File o2) {
    String[] items1 = o1.getName().replace(TSFILE_SUFFIX, "").split(FILE_NAME_SEPARATOR);
    String[] items2 = o2.getName().replace(TSFILE_SUFFIX, "").split(FILE_NAME_SEPARATOR);
    long ver1 = Long.parseLong(items1[0]);
    long ver2 = Long.parseLong(items2[0]);
    int cmp = Long.compare(ver1, ver2);
    if (cmp == 0) {
      int cmpVersion = Long.compare(Long.parseLong(items1[1]), Long.parseLong(items2[1]));
      if (cmpVersion == 0) {
        return Long.compare(Long.parseLong(items1[2]), Long.parseLong(items2[2]));
      }
      return cmpVersion;
    } else {
      return cmp;
    }
  }
}<|MERGE_RESOLUTION|>--- conflicted
+++ resolved
@@ -47,15 +47,9 @@
  */
 public class TsFileManager {
   private static final Logger LOGGER = LoggerFactory.getLogger(TsFileManager.class);
-<<<<<<< HEAD
-  private String storageGroupName; // 存储组名称
-  private String virtualStorageGroup; // 虚拟存储组
-  private String storageGroupDir; // 存储组目录
-=======
   private String storageGroupName;
   private String dataRegion;
   private String storageGroupDir;
->>>>>>> 0b61882a
 
   /**
    * 资源列表锁
