--- conflicted
+++ resolved
@@ -198,19 +198,9 @@
     }
   }
 
-<<<<<<< HEAD
-  /**
-   * 执行fire
-   * @param event
-   * @param timestamps
-   * @param values
-   * @throws TriggerExecutionException
-   */
-  public void fireIfActivated(TriggerEvent event, long[] timestamps, Object values)
-=======
+  // 执行fire
   public void fireIfActivated(
       TriggerEvent event, long[] timestamps, Object values, TSDataType seriesDataType)
->>>>>>> 0b61882a
       throws TriggerExecutionException {
     if (!registrationInformation.isStopped() && event.equals(registrationInformation.getEvent())) {
       fire(timestamps, values, seriesDataType);
