/*
 * Licensed to the Apache Software Foundation (ASF) under one
 * or more contributor license agreements.  See the NOTICE file
 * distributed with this work for additional information
 * regarding copyright ownership.  The ASF licenses this file
 * to you under the Apache License, Version 2.0 (the
 * "License"); you may not use this file except in compliance
 * with the License.  You may obtain a copy of the License at
 *
 *     http://www.apache.org/licenses/LICENSE-2.0
 *
 * Unless required by applicable law or agreed to in writing,
 * software distributed under the License is distributed on an
 * "AS IS" BASIS, WITHOUT WARRANTIES OR CONDITIONS OF ANY
 * KIND, either express or implied.  See the License for the
 * specific language governing permissions and limitations
 * under the License.
 */
package org.apache.iotdb.db.query.control;

import org.apache.iotdb.common.rpc.thrift.TSStatus;
import org.apache.iotdb.commons.conf.IoTDBConstant;
import org.apache.iotdb.db.auth.AuthException;
import org.apache.iotdb.db.auth.AuthorityChecker;
import org.apache.iotdb.db.auth.authorizer.AuthorizerManager;
import org.apache.iotdb.db.conf.OperationType;
import org.apache.iotdb.db.exception.StorageEngineException;
import org.apache.iotdb.db.mpp.common.SessionInfo;
import org.apache.iotdb.db.qp.physical.PhysicalPlan;
import org.apache.iotdb.db.qp.physical.sys.AuthorPlan;
import org.apache.iotdb.db.query.dataset.UDTFDataSet;
import org.apache.iotdb.db.service.basic.BasicOpenSessionResp;
import org.apache.iotdb.rpc.RpcUtils;
import org.apache.iotdb.rpc.TSStatusCode;
import org.apache.iotdb.service.rpc.thrift.TSProtocolVersion;
import org.apache.iotdb.tsfile.read.query.dataset.QueryDataSet;

import org.apache.thrift.TException;
import org.slf4j.Logger;
import org.slf4j.LoggerFactory;

import java.time.ZoneId;
import java.util.Map;
import java.util.Set;
import java.util.TimeZone;
import java.util.concurrent.ConcurrentHashMap;
import java.util.concurrent.CopyOnWriteArraySet;
import java.util.concurrent.atomic.AtomicLong;

<<<<<<< HEAD
/**
 * Session 管理器
 */
=======
import static org.apache.iotdb.db.utils.ErrorHandlingUtils.onNPEOrUnexpectedException;

>>>>>>> 0b61882a
public class SessionManager {
  private static final Logger LOGGER = LoggerFactory.getLogger(SessionManager.class);
  public static final Logger AUDIT_LOGGER =
      LoggerFactory.getLogger(IoTDBConstant.AUDIT_LOGGER_NAME);
  // When the client abnormally exits, we can still know who to disconnect
  private final ThreadLocal<Long> currSessionId = new ThreadLocal<>();
  // Record the username for every rpc connection (session).
  private final Map<Long, String> sessionIdToUsername = new ConcurrentHashMap<>();
  private final Map<Long, ZoneId> sessionIdToZoneId = new ConcurrentHashMap<>();

  // The sessionId is unique in one IoTDB instance.
  private final AtomicLong sessionIdGenerator = new AtomicLong();
  // The statementId is unique in one IoTDB instance.
  private final AtomicLong statementIdGenerator = new AtomicLong();

  // (sessionId -> Set(statementId))
  private final Map<Long, Set<Long>> sessionIdToStatementId = new ConcurrentHashMap<>();
  // (statementId -> Set(queryId))
  private final Map<Long, Set<Long>> statementIdToQueryId = new ConcurrentHashMap<>();
  // (queryId -> QueryDataSet) queryID 和 查询数据集的映射
  private final Map<Long, QueryDataSet> queryIdToDataSet = new ConcurrentHashMap<>();

  // (sessionId -> client version number)
  private final Map<Long, IoTDBConstant.ClientVersion> sessionIdToClientVersion =
      new ConcurrentHashMap<>();

  // TODO sessionIdToUsername and sessionIdToZoneId should be replaced with this
  private final Map<Long, SessionInfo> sessionIdToSessionInfo = new ConcurrentHashMap<>();

  public static final TSProtocolVersion CURRENT_RPC_VERSION =
      TSProtocolVersion.IOTDB_SERVICE_PROTOCOL_V3;

  protected SessionManager() {
    // singleton
  }

  public BasicOpenSessionResp openSession(
      String username,
      String password,
      String zoneId,
      TSProtocolVersion tsProtocolVersion,
      IoTDBConstant.ClientVersion clientVersion)
      throws TException {
    BasicOpenSessionResp openSessionResp = new BasicOpenSessionResp();
    boolean status;
    String loginMessage = null;
    try {
      status = AuthorizerManager.getInstance().login(username, password);
    } catch (AuthException e) {
      LOGGER.info("meet error while logging in.", e);
      status = false;
      loginMessage = e.getMessage();
    }

    long sessionId = -1;
    if (status) {
      // check the version compatibility
      boolean compatible = tsProtocolVersion.equals(CURRENT_RPC_VERSION);
      if (!compatible) {
        openSessionResp.setCode(TSStatusCode.INCOMPATIBLE_VERSION.getStatusCode());
        openSessionResp.setMessage(
            "The version is incompatible, please upgrade to " + IoTDBConstant.VERSION);
        return openSessionResp.sessionId(sessionId);
      }

      openSessionResp.setCode(TSStatusCode.SUCCESS_STATUS.getStatusCode());
      openSessionResp.setMessage("Login successfully");

      sessionId = requestSessionId(username, zoneId, clientVersion);

      LOGGER.info(
          "{}: Login status: {}. User : {}, opens Session-{}",
          IoTDBConstant.GLOBAL_DB_NAME,
          openSessionResp.getMessage(),
          username,
          sessionId);
    } else {
      openSessionResp.setMessage(loginMessage != null ? loginMessage : "Authentication failed.");
      openSessionResp.setCode(TSStatusCode.WRONG_LOGIN_PASSWORD_ERROR.getStatusCode());

      sessionId = requestSessionId(username, zoneId, clientVersion);
      AUDIT_LOGGER.info("User {} opens Session failed with an incorrect password", username);
    }

    SessionTimeoutManager.getInstance().register(sessionId);
    return openSessionResp.sessionId(sessionId);
  }

  public BasicOpenSessionResp openSession(
      String username, String password, String zoneId, TSProtocolVersion tsProtocolVersion)
      throws TException {
    return openSession(
        username, password, zoneId, tsProtocolVersion, IoTDBConstant.ClientVersion.V_0_12);
  }

  public boolean closeSession(long sessionId) {
    AUDIT_LOGGER.info("Session-{} is closing", sessionId);
    currSessionId.remove();
    return SessionTimeoutManager.getInstance().unregister(sessionId);
  }

  public TSStatus closeOperation(
      long sessionId,
      long queryId,
      long statementId,
      boolean haveStatementId,
      boolean haveSetQueryId) {
    if (!checkLogin(sessionId)) {
      return RpcUtils.getStatus(
          TSStatusCode.NOT_LOGIN_ERROR,
          "Log in failed. Either you are not authorized or the session has timed out.");
    }

    if (AUDIT_LOGGER.isDebugEnabled()) {
      AUDIT_LOGGER.debug(
          "{}: receive close operation from Session {}",
          IoTDBConstant.GLOBAL_DB_NAME,
          currSessionId);
    }

    try {
      if (haveStatementId) {
        if (haveSetQueryId) {
          this.closeDataset(statementId, queryId);
        } else {
          this.closeStatement(sessionId, statementId);
        }
        return RpcUtils.getStatus(TSStatusCode.SUCCESS_STATUS);
      } else {
        return RpcUtils.getStatus(
            TSStatusCode.CLOSE_OPERATION_ERROR, "statement id not set by client.");
      }
    } catch (Exception e) {
      return onNPEOrUnexpectedException(
          e, OperationType.CLOSE_OPERATION, TSStatusCode.CLOSE_OPERATION_ERROR);
    }
  }

  /**
   * Check whether current user has logged in.
   *
   * @return true: If logged in; false: If not logged in
   */
  public boolean checkLogin(long sessionId) {
    boolean isLoggedIn = sessionIdToUsername.get(sessionId) != null;
    if (!isLoggedIn) {
      LOGGER.info("{}: Not login. ", IoTDBConstant.GLOBAL_DB_NAME);
    } else {
      SessionTimeoutManager.getInstance().refresh(sessionId);
    }
    return isLoggedIn;
  }

  public long requestSessionId(
      String username, String zoneId, IoTDBConstant.ClientVersion clientVersion) {
    long sessionId = sessionIdGenerator.incrementAndGet();

    currSessionId.set(sessionId);
    sessionIdToUsername.put(sessionId, username);
    sessionIdToZoneId.put(sessionId, ZoneId.of(zoneId));
    sessionIdToClientVersion.put(sessionId, clientVersion);

    return sessionId;
  }

  public boolean releaseSessionResource(long sessionId) {
    sessionIdToZoneId.remove(sessionId);
    sessionIdToClientVersion.remove(sessionId);

    Set<Long> statementIdSet = sessionIdToStatementId.remove(sessionId);
    if (statementIdSet != null) {
      for (Long statementId : statementIdSet) {
        Set<Long> queryIdSet = statementIdToQueryId.remove(statementId);
        if (queryIdSet != null) {
          for (Long queryId : queryIdSet) {
            releaseQueryResourceNoExceptions(queryId);
          }
        }
      }
    }

    return sessionIdToUsername.remove(sessionId) != null;
  }

  public long getSessionIdByQueryId(long queryId) {
    // TODO: make this more efficient with a queryId -> sessionId map
    for (Map.Entry<Long, Set<Long>> statementToQueries : statementIdToQueryId.entrySet()) {
      if (statementToQueries.getValue().contains(queryId)) {
        for (Map.Entry<Long, Set<Long>> sessionToStatements : sessionIdToStatementId.entrySet()) {
          if (sessionToStatements.getValue().contains(statementToQueries.getKey())) {
            return sessionToStatements.getKey();
          }
        }
      }
    }
    return -1;
  }

  public long requestStatementId(long sessionId) {
    long statementId = statementIdGenerator.incrementAndGet();
    sessionIdToStatementId
        .computeIfAbsent(sessionId, s -> new CopyOnWriteArraySet<>())
        .add(statementId);
    return statementId;
  }

  public void closeStatement(long sessionId, long statementId) {
    Set<Long> queryIdSet = statementIdToQueryId.remove(statementId);
    if (queryIdSet != null) {
      for (Long queryId : queryIdSet) {
        releaseQueryResourceNoExceptions(queryId);
      }
    }

    if (sessionIdToStatementId.containsKey(sessionId)) {
      sessionIdToStatementId.get(sessionId).remove(statementId);
    }
  }

  public long requestQueryId(Long statementId, boolean isDataQuery) {
    long queryId = requestQueryId(isDataQuery);
    statementIdToQueryId
        .computeIfAbsent(statementId, k -> new CopyOnWriteArraySet<>())
        .add(queryId);
    return queryId;
  }

  public long requestQueryId(boolean isDataQuery) {
    return QueryResourceManager.getInstance().assignQueryId(isDataQuery);
  }

  public void releaseQueryResource(long queryId) throws StorageEngineException {
    QueryDataSet dataSet = queryIdToDataSet.remove(queryId);
    if (dataSet instanceof UDTFDataSet) {
      ((UDTFDataSet) dataSet).finalizeUDFs(queryId);
    }
    QueryResourceManager.getInstance().endQuery(queryId);
  }

  public void releaseQueryResourceNoExceptions(long queryId) {
    if (queryId != -1) {
      try {
        releaseQueryResource(queryId);
      } catch (Exception e) {
        LOGGER.warn("Error occurred while releasing query resource: ", e);
      }
    }
  }

  /** Check whether specific user has the authorization to given plan. */
  public boolean checkAuthorization(PhysicalPlan plan, String username) throws AuthException {
    if (!plan.isAuthenticationRequired()) {
      return true;
    }

    String targetUser = null;
    if (plan instanceof AuthorPlan) {
      targetUser = ((AuthorPlan) plan).getUserName();
    }
    return AuthorityChecker.check(
        username, plan.getAuthPaths(), plan.getOperatorType(), targetUser);
  }

  /** Check whether specific Session has the authorization to given plan. */
  public TSStatus checkAuthority(PhysicalPlan plan, long sessionId) {
    try {
      if (!checkAuthorization(plan, sessionIdToUsername.get(sessionId))) {
        return RpcUtils.getStatus(
            TSStatusCode.NO_PERMISSION_ERROR,
            "No permissions for this operation " + plan.getOperatorType());
      }
    } catch (AuthException e) {
      LOGGER.warn("meet error while checking authorization.", e);
      return RpcUtils.getStatus(TSStatusCode.UNINITIALIZED_AUTH_ERROR, e.getMessage());
    } catch (Exception e) {
      return onNPEOrUnexpectedException(
          e, OperationType.CHECK_AUTHORITY, TSStatusCode.EXECUTE_STATEMENT_ERROR);
    }
    return null;
  }

  public Long getCurrSessionId() {
    return currSessionId.get();
  }

  public TimeZone getCurrSessionTimeZone() {
    if (getCurrSessionId() != null) {
      return TimeZone.getTimeZone(SessionManager.getInstance().getZoneId(getCurrSessionId()));
    } else {
      // only used for test
      return TimeZone.getTimeZone("+08:00");
    }
  }

  public String getUsername(Long sessionId) {
    return sessionIdToUsername.get(sessionId);
  }

  public ZoneId getZoneId(Long sessionId) {
    return sessionIdToZoneId.get(sessionId);
  }

  public void setTimezone(Long sessionId, String zone) {
    sessionIdToZoneId.put(sessionId, ZoneId.of(zone));
  }

  public boolean hasDataset(Long queryId) {
    return queryIdToDataSet.containsKey(queryId);
  }

  public QueryDataSet getDataset(Long queryId) {
    return queryIdToDataSet.get(queryId);
  }

  public void setDataset(Long queryId, QueryDataSet dataSet) {
    queryIdToDataSet.put(queryId, dataSet);
  }

  public void removeDataset(Long queryId) {
    queryIdToDataSet.remove(queryId);
  }

  public void closeDataset(Long statementId, Long queryId) {
    releaseQueryResourceNoExceptions(queryId);
    if (statementIdToQueryId.containsKey(statementId)) {
      statementIdToQueryId.get(statementId).remove(queryId);
    }
  }

  public IoTDBConstant.ClientVersion getClientVersion(Long sessionId) {
    return sessionIdToClientVersion.get(sessionId);
  }

  public static SessionManager getInstance() {
    return SessionManagerHelper.INSTANCE;
  }

  public SessionInfo getSessionInfo(long sessionId) {
    return sessionIdToSessionInfo.get(sessionId);
  }

  private static class SessionManagerHelper {

    private static final SessionManager INSTANCE = new SessionManager();

    private SessionManagerHelper() {}
  }
}<|MERGE_RESOLUTION|>--- conflicted
+++ resolved
@@ -47,14 +47,8 @@
 import java.util.concurrent.CopyOnWriteArraySet;
 import java.util.concurrent.atomic.AtomicLong;
 
-<<<<<<< HEAD
-/**
- * Session 管理器
- */
-=======
 import static org.apache.iotdb.db.utils.ErrorHandlingUtils.onNPEOrUnexpectedException;
 
->>>>>>> 0b61882a
 public class SessionManager {
   private static final Logger LOGGER = LoggerFactory.getLogger(SessionManager.class);
   public static final Logger AUDIT_LOGGER =
