--- conflicted
+++ resolved
@@ -27,14 +27,7 @@
 import java.util.Collections;
 import java.util.List;
 import java.util.Map;
-<<<<<<< HEAD
-import org.apache.iotdb.db.exception.MetadataErrorException;
-import org.apache.iotdb.db.exception.PathErrorException;
-import org.apache.iotdb.db.exception.StorageGroupException;
-=======
-import org.apache.iotdb.db.exception.path.PathException;
-import org.apache.iotdb.db.exception.storageGroup.StorageGroupException;
->>>>>>> cbf73d0f
+import org.apache.iotdb.db.exception.metadata.MetadataException;
 import org.apache.iotdb.db.utils.EnvironmentUtils;
 import org.apache.iotdb.tsfile.common.conf.TSFileDescriptor;
 import org.apache.iotdb.tsfile.file.metadata.enums.CompressionType;
@@ -64,7 +57,7 @@
       root.addTimeseriesPath("root.laptop.d1.s1", TSDataType.INT32, TSEncoding.RLE,
           CompressionType.valueOf
               (TSFileDescriptor.getInstance().getConfig().getCompressor()), Collections.EMPTY_MAP);
-    } catch (PathException e) {
+    } catch (MetadataException e) {
       e.printStackTrace();
       fail(e.getMessage());
     }
@@ -72,7 +65,7 @@
       root.addTimeseriesPath("root.laptop.d1.s1.b", TSDataType.INT32, TSEncoding.RLE,
           CompressionType.valueOf
               (TSFileDescriptor.getInstance().getConfig().getCompressor()), Collections.EMPTY_MAP);
-    } catch (PathException e) {
+    } catch (MetadataException e) {
       Assert.assertEquals(
           String.format("Timeseries [%s] can't be created. node [%s] is left node",
               "root.laptop.d1.s1.b", "s1"), e.getMessage());
@@ -89,7 +82,7 @@
       root.addTimeseriesPath("root.laptop.d1.s1", TSDataType.INT32, TSEncoding.RLE,
           CompressionType.valueOf
               (TSFileDescriptor.getInstance().getConfig().getCompressor()), Collections.EMPTY_MAP);
-    } catch (PathException e1) {
+    } catch (MetadataException e1) {
       fail(e1.getMessage());
     }
     assertTrue(root.isPathExist("root.laptop.d1"));
@@ -98,7 +91,7 @@
     try {
       root.addTimeseriesPath("aa.bb.cc", TSDataType.INT32, TSEncoding.RLE, CompressionType.valueOf
           (TSFileDescriptor.getInstance().getConfig().getCompressor()), Collections.EMPTY_MAP);
-    } catch (PathException e) {
+    } catch (MetadataException e) {
       Assert.assertEquals(String.format("Timeseries [%s] is not correct. ", "aa.bb.cc"), e.getMessage());
     }
   }
@@ -132,11 +125,7 @@
           CompressionType.valueOf
               (TSFileDescriptor.getInstance().getConfig().getCompressor()), Collections.EMPTY_MAP);
 
-<<<<<<< HEAD
-    } catch (MetadataErrorException e1) {
-=======
-    } catch (PathException | StorageGroupException e1) {
->>>>>>> cbf73d0f
+    } catch (MetadataException e1) {
       e1.printStackTrace();
     }
 
@@ -151,7 +140,7 @@
       result = root.getAllPath("root.a.*.*.s0");
       assertTrue(result.containsKey("root.a.b.d0"));
       assertEquals("root.a.b.d0.s0", result.get("root.a.b.d0").get(0));
-    } catch (PathException e) {
+    } catch (MetadataException e) {
       e.printStackTrace();
       fail(e.getMessage());
     }
@@ -212,11 +201,7 @@
       metadataStrs[1] = root2.toString();
       metadataStrs[2] = root3.toString();
       assertEquals(MTree.combineMetadataInStrings(metadataStrs), root.toString());
-<<<<<<< HEAD
-    } catch (MetadataErrorException e) {
-=======
-    } catch (PathException | StorageGroupException e) {
->>>>>>> cbf73d0f
+    } catch (MetadataException e) {
       e.printStackTrace();
       fail(e.getMessage());
     }
@@ -234,18 +219,18 @@
       assertFalse(root.isPathExist("root.laptop.d1.s1"));
       assertTrue(root.checkFileNameByPath("root.laptop.d1.s1"));
       assertEquals("root.laptop.d1", root.getStorageGroupNameByPath("root.laptop.d1.s1"));
-    } catch (MetadataErrorException e) {
+    } catch (MetadataException e) {
       e.printStackTrace();
       fail(e.getMessage());
     }
     try {
       root.setStorageGroup("root.laptop.d2");
-    } catch (MetadataErrorException e) {
+    } catch (MetadataException e) {
       fail(e.getMessage());
     }
     try {
       root.setStorageGroup("root.laptop");
-    } catch (MetadataErrorException e) {
+    } catch (MetadataException e) {
       Assert.assertEquals(
           "The seriesPath of [root.laptop] already exist, it can't be set to the storage group",
           e.getMessage());
@@ -270,29 +255,23 @@
           CompressionType.valueOf
               (TSFileDescriptor.getInstance().getConfig().getCompressor()), Collections.EMPTY_MAP);
       assertEquals("root.laptop.d2", root.getStorageGroupNameByPath("root.laptop.d2.s1"));
-<<<<<<< HEAD
-      root.addTimeseriesPath("root.laptop.d2.s1", TSDataType.INT32, TSEncoding.RLE, CompressionType.valueOf
-          (TSFileDescriptor.getInstance().getConfig().getCompressor()), Collections.EMPTY_MAP);
-    } catch (PathErrorException e) {
-=======
       root.addTimeseriesPath("root.laptop.d2.s1", TSDataType.INT32, TSEncoding.RLE,
           CompressionType.valueOf
               (TSFileDescriptor.getInstance().getConfig().getCompressor()), Collections.EMPTY_MAP);
-    } catch (PathException | StorageGroupException e) {
->>>>>>> cbf73d0f
+    } catch (MetadataException e) {
       e.printStackTrace();
       fail(e.getMessage());
     }
     try {
       root.deletePath("root.laptop.d1.s0");
-    } catch (PathException e) {
+    } catch (MetadataException e) {
       e.printStackTrace();
       fail(e.getMessage());
     }
     assertFalse(root.isPathExist("root.laptop.d1.s0"));
     try {
       root.deletePath("root.laptop.d1");
-    } catch (PathException e) {
+    } catch (MetadataException e) {
       e.printStackTrace();
       fail(e.getMessage());
     }
@@ -321,7 +300,7 @@
       assertTrue(root.checkStorageGroup("root.laptop.d1"));
       assertTrue(root.checkStorageGroup("root.laptop.d2"));
       assertFalse(root.checkStorageGroup("root.laptop.d3"));
-    } catch (MetadataErrorException e) {
+    } catch (MetadataException e) {
       e.printStackTrace();
       fail(e.getMessage());
     }
@@ -348,11 +327,7 @@
       list.add("root.laptop.d2");
       assertEquals(list, root.getAllFileNamesByPath("root.laptop"));
       assertEquals(list, root.getAllFileNamesByPath("root"));
-<<<<<<< HEAD
-    } catch (MetadataErrorException e) {
-=======
-    } catch (PathException | StorageGroupException e) {
->>>>>>> cbf73d0f
+    } catch (MetadataException e) {
       e.printStackTrace();
       fail(e.getMessage());
     }
@@ -380,11 +355,7 @@
       assertTrue(root.getAllFileNamesByPath("root.vehicle1.device2").isEmpty());
       assertTrue(root.getAllFileNamesByPath("root.vehicle1.device3").isEmpty());
       assertFalse(root.getAllFileNamesByPath("root.vehicle1.device").isEmpty());
-<<<<<<< HEAD
-    } catch (MetadataErrorException e) {
-=======
-    } catch (PathException | StorageGroupException e) {
->>>>>>> cbf73d0f
+    } catch (MetadataException e) {
       e.printStackTrace();
       fail(e.getMessage());
     }
