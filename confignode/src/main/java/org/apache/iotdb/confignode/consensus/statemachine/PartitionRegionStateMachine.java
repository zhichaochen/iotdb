/*
 * Licensed to the Apache Software Foundation (ASF) under one
 * or more contributor license agreements.  See the NOTICE file
 * distributed with this work for additional information
 * regarding copyright ownership.  The ASF licenses this file
 * to you under the Apache License, Version 2.0 (the
 * "License"); you may not use this file except in compliance
 * with the License.  You may obtain a copy of the License at
 *
 *     http://www.apache.org/licenses/LICENSE-2.0
 *
 * Unless required by applicable law or agreed to in writing,
 * software distributed under the License is distributed on an
 * "AS IS" BASIS, WITHOUT WARRANTIES OR CONDITIONS OF ANY
 * KIND, either express or implied.  See the License for the
 * specific language governing permissions and limitations
 * under the License.
 */
package org.apache.iotdb.confignode.consensus.statemachine;

import org.apache.iotdb.common.rpc.thrift.TSStatus;
import org.apache.iotdb.commons.auth.AuthException;
import org.apache.iotdb.confignode.consensus.request.ConfigRequest;
import org.apache.iotdb.confignode.exception.physical.UnknownPhysicalPlanTypeException;
import org.apache.iotdb.confignode.persistence.executor.ConfigRequestExecutor;
import org.apache.iotdb.consensus.IStateMachine;
import org.apache.iotdb.consensus.common.DataSet;
import org.apache.iotdb.consensus.common.request.ByteBufferConsensusRequest;
import org.apache.iotdb.consensus.common.request.IConsensusRequest;
import org.apache.iotdb.rpc.TSStatusCode;

import org.slf4j.Logger;
import org.slf4j.LoggerFactory;

import java.io.File;
import java.io.IOException;

<<<<<<< HEAD
/**
 * 分区状态机
 * Statemachine for PartitionRegion */
public class PartitionRegionStateMachine implements IStateMachine {
=======
/** Statemachine for PartitionRegion */
public class PartitionRegionStateMachine implements IStateMachine, IStateMachine.EventApi {
>>>>>>> 104da235

  private static final Logger LOGGER = LoggerFactory.getLogger(PartitionRegionStateMachine.class);

  private final ConfigRequestExecutor executor;

  public PartitionRegionStateMachine() {
    this.executor = new ConfigRequestExecutor();
  }

  @Override
  public TSStatus write(IConsensusRequest request) {
    ConfigRequest plan;
    if (request instanceof ByteBufferConsensusRequest) {
      try {
        plan = ConfigRequest.Factory.create(((ByteBufferConsensusRequest) request).getContent());
      } catch (IOException e) {
        LOGGER.error("Deserialization error for write plan : {}", request);
        return new TSStatus(TSStatusCode.INTERNAL_SERVER_ERROR.getStatusCode());
      }
    } else if (request instanceof ConfigRequest) {
      plan = (ConfigRequest) request;
    } else {
      LOGGER.error("Unexpected write plan : {}", request);
      return new TSStatus(TSStatusCode.INTERNAL_SERVER_ERROR.getStatusCode());
    }
    return write(plan);
  }

  /** Transmit PhysicalPlan to confignode.service.executor.PlanExecutor */
  protected TSStatus write(ConfigRequest plan) {
    TSStatus result;
    try {
      result = executor.executorNonQueryPlan(plan);
    } catch (UnknownPhysicalPlanTypeException | AuthException e) {
      LOGGER.error(e.getMessage());
      result = new TSStatus(TSStatusCode.INTERNAL_SERVER_ERROR.getStatusCode());
    }
    return result;
  }

  @Override
  public DataSet read(IConsensusRequest request) {
    ConfigRequest plan;
    if (request instanceof ByteBufferConsensusRequest) {
      try {
        plan = ConfigRequest.Factory.create(((ByteBufferConsensusRequest) request).getContent());
      } catch (IOException e) {
        LOGGER.error("Deserialization error for write plan : {}", request);
        return null;
      }
    } else if (request instanceof ConfigRequest) {
      plan = (ConfigRequest) request;
    } else {
      LOGGER.error("Unexpected read plan : {}", request);
      return null;
    }
    return read(plan);
  }

  @Override
  public boolean takeSnapshot(File snapshotDir) {
    return false;
  }

  @Override
  public void loadSnapshot(File latestSnapshotRootDir) {}

  /** Transmit PhysicalPlan to confignode.service.executor.PlanExecutor */
  protected DataSet read(ConfigRequest plan) {
    DataSet result;
    try {
      result = executor.executorQueryPlan(plan);
    } catch (UnknownPhysicalPlanTypeException | AuthException e) {
      LOGGER.error(e.getMessage());
      result = null;
    }
    return result;
  }

  @Override
  public void start() {
    // do nothing
  }

  @Override
  public void stop() {
    // do nothing
  }
}<|MERGE_RESOLUTION|>--- conflicted
+++ resolved
@@ -35,15 +35,8 @@
 import java.io.File;
 import java.io.IOException;
 
-<<<<<<< HEAD
-/**
- * 分区状态机
- * Statemachine for PartitionRegion */
-public class PartitionRegionStateMachine implements IStateMachine {
-=======
 /** Statemachine for PartitionRegion */
 public class PartitionRegionStateMachine implements IStateMachine, IStateMachine.EventApi {
->>>>>>> 104da235
 
   private static final Logger LOGGER = LoggerFactory.getLogger(PartitionRegionStateMachine.class);
 
