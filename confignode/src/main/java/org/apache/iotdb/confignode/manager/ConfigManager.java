--- conflicted
+++ resolved
@@ -82,15 +82,8 @@
   /** Manage cluster authorization */
   private final PermissionManager permissionManager;
 
-<<<<<<< HEAD
-  /**
-   * 创建配置的各种管理器
-   * @throws IOException
-   */
-=======
   private final LoadManager loadManager;
 
->>>>>>> 7a14619f
   public ConfigManager() throws IOException {
     this.nodeManager = new NodeManager(this);
     this.partitionManager = new PartitionManager(this);
