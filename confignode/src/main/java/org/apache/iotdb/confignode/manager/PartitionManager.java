--- conflicted
+++ resolved
@@ -50,13 +50,7 @@
 import java.util.Map;
 import java.util.Random;
 
-<<<<<<< HEAD
-/**
- * 数据分区管理器
- * manage data partition and schema partition */
-=======
 /** The PartitionManager Manages cluster PartitionTable read and write requests. */
->>>>>>> 7a14619f
 public class PartitionManager {
 
   private static final Logger LOGGER = LoggerFactory.getLogger(PartitionManager.class);
