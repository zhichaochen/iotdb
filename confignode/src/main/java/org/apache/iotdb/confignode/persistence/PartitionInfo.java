/*
 * Licensed to the Apache Software Foundation (ASF) under one
 * or more contributor license agreements.  See the NOTICE file
 * distributed with this work for additional information
 * regarding copyright ownership.  The ASF licenses this file
 * to you under the Apache License, Version 2.0 (the
 * "License"); you may not use this file except in compliance
 * with the License.  You may obtain a copy of the License at
 *
 *     http://www.apache.org/licenses/LICENSE-2.0
 *
 * Unless required by applicable law or agreed to in writing,
 * software distributed under the License is distributed on an
 * "AS IS" BASIS, WITHOUT WARRANTIES OR CONDITIONS OF ANY
 * KIND, either express or implied.  See the License for the
 * specific language governing permissions and limitations
 * under the License.
 */

package org.apache.iotdb.confignode.persistence;

import org.apache.iotdb.common.rpc.thrift.TConsensusGroupId;
import org.apache.iotdb.common.rpc.thrift.TRegionReplicaSet;
import org.apache.iotdb.common.rpc.thrift.TSStatus;
import org.apache.iotdb.common.rpc.thrift.TSeriesPartitionSlot;
import org.apache.iotdb.common.rpc.thrift.TTimePartitionSlot;
import org.apache.iotdb.commons.partition.DataPartition;
import org.apache.iotdb.commons.partition.SchemaPartition;
import org.apache.iotdb.commons.utils.TestOnly;
import org.apache.iotdb.confignode.conf.ConfigNodeDescriptor;
import org.apache.iotdb.confignode.consensus.request.read.GetDataPartitionReq;
import org.apache.iotdb.confignode.consensus.request.read.GetSchemaPartitionReq;
import org.apache.iotdb.confignode.consensus.request.write.CreateDataPartitionReq;
import org.apache.iotdb.confignode.consensus.request.write.CreateRegionsReq;
import org.apache.iotdb.confignode.consensus.request.write.CreateSchemaPartitionReq;
import org.apache.iotdb.confignode.consensus.request.write.DeleteRegionsReq;
import org.apache.iotdb.confignode.consensus.response.DataPartitionResp;
import org.apache.iotdb.confignode.consensus.response.SchemaPartitionResp;
import org.apache.iotdb.consensus.common.DataSet;
import org.apache.iotdb.rpc.TSStatusCode;

import org.apache.thrift.TException;
import org.apache.thrift.protocol.TBinaryProtocol;
import org.apache.thrift.protocol.TProtocol;
import org.apache.thrift.transport.TIOStreamTransport;
import org.slf4j.Logger;
import org.slf4j.LoggerFactory;

import java.io.ByteArrayInputStream;
import java.io.ByteArrayOutputStream;
import java.io.File;
import java.io.FileInputStream;
import java.io.FileOutputStream;
import java.io.IOException;
import java.nio.ByteBuffer;
import java.nio.channels.FileChannel;
import java.util.ArrayList;
import java.util.HashMap;
import java.util.List;
import java.util.Map;
import java.util.Map.Entry;
import java.util.UUID;
import java.util.concurrent.atomic.AtomicInteger;
import java.util.concurrent.locks.ReentrantReadWriteLock;

/**
<<<<<<< HEAD
 * 分区信息
 * 管理数据分区和元数据分区
 * manage data partition and schema partition */
public class PartitionInfo {
=======
 * The PartitionInfo stores cluster PartitionTable. The PartitionTable including: 1. regionMap:
 * location of Region member 2. schemaPartition: location of schema 3. dataPartition: location of
 * data
 */
public class PartitionInfo implements SnapshotProcessor {
>>>>>>> 7a14619f

  private static final Logger LOGGER = LoggerFactory.getLogger(PartitionInfo.class);
  // Region read write lock
  private final ReentrantReadWriteLock regionReadWriteLock;
  private AtomicInteger nextRegionGroupId = new AtomicInteger(0);
  private final Map<TConsensusGroupId, TRegionReplicaSet> regionMap;

  // SchemaPartition read write lock
  private final ReentrantReadWriteLock schemaPartitionReadWriteLock;
  private final SchemaPartition schemaPartition;

  // DataPartition read write lock
  private final ReentrantReadWriteLock dataPartitionReadWriteLock;
  private final DataPartition dataPartition;

  // The size of the buffer used for snapshot(temporary value)
  private final int bufferSize = 10 * 1024 * 1024;

  private final String snapshotFileName = "partition_info.bin";

  private PartitionInfo() {
    this.regionReadWriteLock = new ReentrantReadWriteLock();
    this.regionMap = new HashMap<>();

    this.schemaPartitionReadWriteLock = new ReentrantReadWriteLock();
    this.schemaPartition =
        new SchemaPartition(
            ConfigNodeDescriptor.getInstance().getConf().getSeriesPartitionExecutorClass(),
            ConfigNodeDescriptor.getInstance().getConf().getSeriesPartitionSlotNum());
    this.schemaPartition.setSchemaPartitionMap(new HashMap<>());

    this.dataPartitionReadWriteLock = new ReentrantReadWriteLock();
    this.dataPartition =
        new DataPartition(
            ConfigNodeDescriptor.getInstance().getConf().getSeriesPartitionExecutorClass(),
            ConfigNodeDescriptor.getInstance().getConf().getSeriesPartitionSlotNum());
    this.dataPartition.setDataPartitionMap(new HashMap<>());
  }

  public int generateNextRegionGroupId() {
    return nextRegionGroupId.getAndIncrement();
  }

  @TestOnly
  public Integer getNextRegionGroupId() {
    return nextRegionGroupId.get();
  }

  /**
   * Persistence allocation result of new Regions
   *
   * @param req CreateRegionsPlan
   * @return SUCCESS_STATUS
   */
  public TSStatus createRegions(CreateRegionsReq req) {
    TSStatus result;
    regionReadWriteLock.writeLock().lock();
    try {
      int maxRegionId = Integer.MIN_VALUE;

      for (TRegionReplicaSet regionReplicaSet : req.getRegionMap().values()) {
        regionMap.put(regionReplicaSet.getRegionId(), regionReplicaSet);
        maxRegionId = Math.max(maxRegionId, regionReplicaSet.getRegionId().getId());
      }

      if (nextRegionGroupId.get() < maxRegionId) {
        // In this case, at least one Region is created with the leader node,
        // so the nextRegionGroupID of the followers needs to be added
        nextRegionGroupId.getAndAdd(req.getRegionMap().size());
      }

      result = new TSStatus(TSStatusCode.SUCCESS_STATUS.getStatusCode());
    } finally {
      regionReadWriteLock.writeLock().unlock();
    }
    return result;
  }

  /**
   * Delete Regions
   *
   * @param req DeleteRegionsReq
   * @return SUCCESS_STATUS
   */
  public TSStatus deleteRegions(DeleteRegionsReq req) {
    TSStatus result;
    regionReadWriteLock.writeLock().lock();
    try {
      for (TConsensusGroupId consensusGroupId : req.getConsensusGroupIds()) {
        regionMap.remove(consensusGroupId);
      }
      result = new TSStatus(TSStatusCode.SUCCESS_STATUS.getStatusCode());
    } finally {
      regionReadWriteLock.writeLock().unlock();
    }
    return result;
  }

  /**
   * Get SchemaPartition
   *
   * @param req SchemaPartitionPlan with partitionSlotsMap
   * @return SchemaPartitionDataSet that contains only existing SchemaPartition
   */
  public DataSet getSchemaPartition(GetSchemaPartitionReq req) {
    SchemaPartitionResp schemaPartitionResp = new SchemaPartitionResp();
    schemaPartitionReadWriteLock.readLock().lock();

    try {
      schemaPartitionResp.setSchemaPartition(
          schemaPartition.getSchemaPartition(req.getPartitionSlotsMap()));
    } finally {
      schemaPartitionReadWriteLock.readLock().unlock();
      schemaPartitionResp.setStatus(new TSStatus(TSStatusCode.SUCCESS_STATUS.getStatusCode()));
    }

    return schemaPartitionResp;
  }

  /**
   * Create SchemaPartition
   *
   * @param req CreateSchemaPartitionPlan with SchemaPartition assigned result
   * @return TSStatusCode.SUCCESS_STATUS when creation successful
   */
  public TSStatus createSchemaPartition(CreateSchemaPartitionReq req) {
    schemaPartitionReadWriteLock.writeLock().lock();

    try {
      // Allocate SchemaPartition by CreateSchemaPartitionPlan
      Map<String, Map<TSeriesPartitionSlot, TRegionReplicaSet>> assignedResult =
          req.getAssignedSchemaPartition();
      assignedResult.forEach(
          (storageGroup, partitionSlots) ->
              partitionSlots.forEach(
                  (seriesPartitionSlot, regionReplicaSet) ->
                      schemaPartition.createSchemaPartition(
                          storageGroup, seriesPartitionSlot, regionReplicaSet)));
    } finally {
      schemaPartitionReadWriteLock.writeLock().unlock();
    }

    return new TSStatus(TSStatusCode.SUCCESS_STATUS.getStatusCode());
  }

  /**
   * Filter no assigned SchemaPartitionSlots
   *
   * @param partitionSlotsMap Map<StorageGroupName, List<TSeriesPartitionSlot>>
   * @return Map<StorageGroupName, List<TSeriesPartitionSlot>>, SchemaPartitionSlots that is not
   *     assigned in partitionSlotsMap
   */
  public Map<String, List<TSeriesPartitionSlot>> filterNoAssignedSchemaPartitionSlots(
      Map<String, List<TSeriesPartitionSlot>> partitionSlotsMap) {
    Map<String, List<TSeriesPartitionSlot>> result;
    schemaPartitionReadWriteLock.readLock().lock();
    try {
      result = schemaPartition.filterNoAssignedSchemaPartitionSlot(partitionSlotsMap);
    } finally {
      schemaPartitionReadWriteLock.readLock().unlock();
    }
    return result;
  }

  /**
   * Get DataPartition
   *
   * @param req DataPartitionPlan with partitionSlotsMap
   * @return DataPartitionDataSet that contains only existing DataPartition
   */
  public DataSet getDataPartition(GetDataPartitionReq req) {
    DataPartitionResp dataPartitionResp = new DataPartitionResp();
    dataPartitionReadWriteLock.readLock().lock();

    try {
      dataPartitionResp.setDataPartition(
          dataPartition.getDataPartition(
              req.getPartitionSlotsMap(),
              ConfigNodeDescriptor.getInstance().getConf().getSeriesPartitionExecutorClass(),
              ConfigNodeDescriptor.getInstance().getConf().getSeriesPartitionSlotNum()));
    } finally {
      dataPartitionReadWriteLock.readLock().unlock();
      dataPartitionResp.setStatus(new TSStatus(TSStatusCode.SUCCESS_STATUS.getStatusCode()));
    }

    return dataPartitionResp;
  }

  /**
   * Create DataPartition
   *
   * @param req CreateDataPartitionPlan with DataPartition assigned result
   * @return TSStatusCode.SUCCESS_STATUS when creation successful
   */
  public TSStatus createDataPartition(CreateDataPartitionReq req) {
    dataPartitionReadWriteLock.writeLock().lock();

    try {
      // Allocate DataPartition by CreateDataPartitionPlan
      Map<String, Map<TSeriesPartitionSlot, Map<TTimePartitionSlot, List<TRegionReplicaSet>>>>
          assignedResult = req.getAssignedDataPartition();
      assignedResult.forEach(
          (storageGroup, seriesPartitionTimePartitionSlots) ->
              seriesPartitionTimePartitionSlots.forEach(
                  ((seriesPartitionSlot, timePartitionSlotRegionReplicaSets) ->
                      timePartitionSlotRegionReplicaSets.forEach(
                          ((timePartitionSlot, regionReplicaSets) ->
                              regionReplicaSets.forEach(
                                  regionReplicaSet ->
                                      dataPartition.createDataPartition(
                                          storageGroup,
                                          seriesPartitionSlot,
                                          timePartitionSlot,
                                          regionReplicaSet)))))));
    } finally {
      dataPartitionReadWriteLock.writeLock().unlock();
    }

    return new TSStatus(TSStatusCode.SUCCESS_STATUS.getStatusCode());
  }

  /**
   * Filter no assigned DataPartitionSlots
   *
   * @param partitionSlotsMap Map<StorageGroupName, Map<TSeriesPartitionSlot,
   *     List<TTimePartitionSlot>>>
   * @return Map<StorageGroupName, Map<TSeriesPartitionSlot, List<TTimePartitionSlot>>>,
   *     DataPartitionSlots that is not assigned in partitionSlotsMap
   */
  public Map<String, Map<TSeriesPartitionSlot, List<TTimePartitionSlot>>>
      filterNoAssignedDataPartitionSlots(
          Map<String, Map<TSeriesPartitionSlot, List<TTimePartitionSlot>>> partitionSlotsMap) {
    Map<String, Map<TSeriesPartitionSlot, List<TTimePartitionSlot>>> result;
    dataPartitionReadWriteLock.readLock().lock();
    try {
      result = dataPartition.filterNoAssignedDataPartitionSlots(partitionSlotsMap);
    } finally {
      dataPartitionReadWriteLock.readLock().unlock();
    }
    return result;
  }

  /** Get RegionReplicaSet by the specific TConsensusGroupIds */
  public List<TRegionReplicaSet> getRegionReplicaSets(List<TConsensusGroupId> groupIds) {
    List<TRegionReplicaSet> result = new ArrayList<>();
    regionReadWriteLock.readLock().lock();
    try {
      for (TConsensusGroupId groupId : groupIds) {
        result.add(regionMap.get(groupId));
      }
    } finally {
      regionReadWriteLock.readLock().unlock();
    }
    return result;
  }

  /** Get all allocated RegionReplicaSets */
  public List<TRegionReplicaSet> getAllocatedRegions() {
    List<TRegionReplicaSet> result;
    regionReadWriteLock.readLock().lock();
    try {
      result = new ArrayList<>(regionMap.values());
    } finally {
      regionReadWriteLock.readLock().unlock();
    }
    return result;
  }

  public boolean processTakeSnapshot(File snapshotDir) throws TException, IOException {

    File snapshotFile = new File(snapshotDir, snapshotFileName);
    if (snapshotFile.exists() && snapshotFile.isFile()) {
      LOGGER.error(
          "Failed to take snapshot, because snapshot file [{}] is already exist.",
          snapshotFile.getAbsolutePath());
      return false;
    }

    File tmpFile = new File(snapshotFile.getAbsolutePath() + "-" + UUID.randomUUID());

    lockAllRead();
    ByteBuffer byteBuffer = ByteBuffer.allocate(bufferSize);
    try {
      // serialize nextRegionGroupId
      byteBuffer.putInt(nextRegionGroupId.get());
      // serialize regionMap
      serializeRegionMap(byteBuffer);
      // serialize schemaPartition
      schemaPartition.serialize(byteBuffer);
      // serialize dataPartition
      dataPartition.serialize(byteBuffer);
      // write to file
      try (FileOutputStream fileOutputStream = new FileOutputStream(tmpFile);
          FileChannel fileChannel = fileOutputStream.getChannel()) {
        byteBuffer.flip();
        fileChannel.write(byteBuffer);
      }
      // rename file
      return tmpFile.renameTo(snapshotFile);
    } finally {
      unlockAllRead();
      byteBuffer.clear();
      // with or without success, delete temporary files anyway
      tmpFile.delete();
    }
  }

  public void processLoadSnapshot(File snapshotDir) throws TException, IOException {

    File snapshotFile = new File(snapshotDir, snapshotFileName);
    if (!snapshotFile.exists() || !snapshotFile.isFile()) {
      LOGGER.error(
          "Failed to load snapshot,snapshot file [{}] is not exist.",
          snapshotFile.getAbsolutePath());
      return;
    }

    // no operations are processed at this time
    lockAllWrite();

    ByteBuffer buffer = ByteBuffer.allocate(bufferSize);
    try (FileInputStream fileInputStream = new FileInputStream(snapshotFile);
        FileChannel fileChannel = fileInputStream.getChannel()) {
      // get buffer from fileChannel
      fileChannel.read(buffer);
      buffer.flip();
      // before restoring a snapshot, clear all old data
      clear();
      // start to restore
      nextRegionGroupId.set(buffer.getInt());
      deserializeRegionMap(buffer);
      schemaPartition.deserialize(buffer);
      dataPartition.deserialize(buffer);
    } finally {
      unlockAllWrite();
      buffer.clear();
    }
  }

  private void lockAllWrite() {
    regionReadWriteLock.writeLock().lock();
    schemaPartitionReadWriteLock.writeLock().lock();
    dataPartitionReadWriteLock.writeLock().lock();
  }

  private void unlockAllWrite() {
    regionReadWriteLock.writeLock().unlock();
    schemaPartitionReadWriteLock.writeLock().unlock();
    dataPartitionReadWriteLock.writeLock().unlock();
  }

  private void lockAllRead() {
    regionReadWriteLock.readLock().lock();
    schemaPartitionReadWriteLock.readLock().lock();
    dataPartitionReadWriteLock.readLock().lock();
  }

  private void unlockAllRead() {
    regionReadWriteLock.readLock().unlock();
    schemaPartitionReadWriteLock.readLock().unlock();
    dataPartitionReadWriteLock.readLock().unlock();
  }

  @TestOnly
  public DataPartition getDataPartition() {
    return dataPartition;
  }

  @TestOnly
  public SchemaPartition getSchemaPartition() {
    return schemaPartition;
  }

  private void serializeRegionMap(ByteBuffer buffer) throws TException, IOException {
    try (ByteArrayOutputStream out = new ByteArrayOutputStream();
        TIOStreamTransport tioStreamTransport = new TIOStreamTransport(out)) {
      TProtocol protocol = new TBinaryProtocol(tioStreamTransport);
      for (Entry<TConsensusGroupId, TRegionReplicaSet> entry : regionMap.entrySet()) {
        entry.getKey().write(protocol);
        entry.getValue().write(protocol);
      }
      byte[] toArray = out.toByteArray();
      buffer.putInt(toArray.length);
      buffer.put(toArray);
    }
  }

  private void deserializeRegionMap(ByteBuffer buffer) throws TException, IOException {
    int length = buffer.getInt();
    byte[] regionMapBuffer = new byte[length];
    buffer.get(regionMapBuffer);
    try (ByteArrayInputStream in = new ByteArrayInputStream(regionMapBuffer);
        TIOStreamTransport tioStreamTransport = new TIOStreamTransport(in)) {
      while (in.available() > 0) {
        TProtocol protocol = new TBinaryProtocol(tioStreamTransport);
        TConsensusGroupId tConsensusGroupId = new TConsensusGroupId();
        tConsensusGroupId.read(protocol);
        TRegionReplicaSet tRegionReplicaSet = new TRegionReplicaSet();
        tRegionReplicaSet.read(protocol);
        regionMap.put(tConsensusGroupId, tRegionReplicaSet);
      }
    }
  }

  public void clear() {
    nextRegionGroupId = new AtomicInteger(0);
    regionMap.clear();

    if (schemaPartition.getSchemaPartitionMap() != null) {
      schemaPartition.getSchemaPartitionMap().clear();
    }

    if (dataPartition.getDataPartitionMap() != null) {
      dataPartition.getDataPartitionMap().clear();
    }
  }

  private static class PartitionInfoHolder {

    private static final PartitionInfo INSTANCE = new PartitionInfo();

    private PartitionInfoHolder() {
      // empty constructor
    }
  }

  public static PartitionInfo getInstance() {
    return PartitionInfoHolder.INSTANCE;
  }
}<|MERGE_RESOLUTION|>--- conflicted
+++ resolved
@@ -64,18 +64,11 @@
 import java.util.concurrent.locks.ReentrantReadWriteLock;
 
 /**
-<<<<<<< HEAD
- * 分区信息
- * 管理数据分区和元数据分区
- * manage data partition and schema partition */
-public class PartitionInfo {
-=======
  * The PartitionInfo stores cluster PartitionTable. The PartitionTable including: 1. regionMap:
  * location of Region member 2. schemaPartition: location of schema 3. dataPartition: location of
  * data
  */
 public class PartitionInfo implements SnapshotProcessor {
->>>>>>> 7a14619f
 
   private static final Logger LOGGER = LoggerFactory.getLogger(PartitionInfo.class);
   // Region read write lock
