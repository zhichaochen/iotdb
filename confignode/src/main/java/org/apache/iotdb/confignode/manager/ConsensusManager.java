/*
 * Licensed to the Apache Software Foundation (ASF) under one
 * or more contributor license agreements.  See the NOTICE file
 * distributed with this work for additional information
 * regarding copyright ownership.  The ASF licenses this file
 * to you under the Apache License, Version 2.0 (the
 * "License"); you may not use this file except in compliance
 * with the License.  You may obtain a copy of the License at
 *
 *     http://www.apache.org/licenses/LICENSE-2.0
 *
 * Unless required by applicable law or agreed to in writing,
 * software distributed under the License is distributed on an
 * "AS IS" BASIS, WITHOUT WARRANTIES OR CONDITIONS OF ANY
 * KIND, either express or implied.  See the License for the
 * specific language governing permissions and limitations
 * under the License.
 */
package org.apache.iotdb.confignode.manager;

import org.apache.iotdb.common.rpc.thrift.TConfigNodeLocation;
import org.apache.iotdb.common.rpc.thrift.TEndPoint;
import org.apache.iotdb.common.rpc.thrift.TSStatus;
import org.apache.iotdb.commons.consensus.ConsensusGroupId;
import org.apache.iotdb.commons.consensus.PartitionRegionId;
import org.apache.iotdb.confignode.client.SyncConfigNodeClientPool;
import org.apache.iotdb.confignode.conf.ConfigNodeConf;
import org.apache.iotdb.confignode.conf.ConfigNodeDescriptor;
import org.apache.iotdb.confignode.consensus.request.ConfigRequest;
import org.apache.iotdb.confignode.consensus.request.write.ApplyConfigNodeReq;
import org.apache.iotdb.confignode.consensus.statemachine.PartitionRegionStateMachine;
import org.apache.iotdb.consensus.ConsensusFactory;
import org.apache.iotdb.consensus.IConsensus;
import org.apache.iotdb.consensus.common.Peer;
import org.apache.iotdb.consensus.common.response.ConsensusReadResponse;
import org.apache.iotdb.consensus.common.response.ConsensusWriteResponse;
import org.apache.iotdb.rpc.TSStatusCode;

import org.slf4j.Logger;
import org.slf4j.LoggerFactory;

import java.io.File;
import java.io.IOException;
import java.util.ArrayList;
import java.util.List;

/**
 * 共识管理器维护共识类，请求将重定向到共识层
 * ConsensusManager maintains consensus class, request will redirect to consensus layer */
public class ConsensusManager {

  private static final Logger LOGGER = LoggerFactory.getLogger(ConsensusManager.class);
  private static final ConfigNodeConf conf = ConfigNodeDescriptor.getInstance().getConf();
<<<<<<< HEAD

  private ConsensusGroupId consensusGroupId; // 共识组ID
  private IConsensus consensusImpl; // 共识实现

  public ConsensusManager() throws IOException {
    // 构建共识层
=======
  private final ConfigManager configManager;
  private ConsensusGroupId consensusGroupId;
  private IConsensus consensusImpl;

  public ConsensusManager(ConfigManager configManager) throws IOException {
    this.configManager = configManager;
>>>>>>> 3857fab2
    setConsensusLayer();
  }

  public void close() throws IOException {
    consensusImpl.stop();
  }

  /**
   * 构建配置节点的共识层
   * Build ConfigNodeGroup ConsensusLayer */
  private void setConsensusLayer() throws IOException {
    // There is only one ConfigNodeGroup
    consensusGroupId = new PartitionRegionId(conf.getPartitionRegionId());

    // Consensus local implement
    consensusImpl =
        ConsensusFactory.getConsensusImpl(
                conf.getConfigNodeConsensusProtocolClass(),
                new TEndPoint(conf.getRpcAddress(), conf.getConsensusPort()),
                new File(conf.getConsensusDir()),
                gid -> new PartitionRegionStateMachine(configManager))
            .orElseThrow(
                () ->
                    new IllegalArgumentException(
                        String.format(
                            ConsensusFactory.CONSTRUCT_FAILED_MSG,
                            conf.getConfigNodeConsensusProtocolClass())));
    // 启动共识组
    consensusImpl.start();

    // Build consensus group from iotdb-confignode.properties
    LOGGER.info("Set ConfigNode consensus group {}...", conf.getConfigNodeList());
    List<Peer> peerList = new ArrayList<>();
    for (TConfigNodeLocation configNodeLocation : conf.getConfigNodeList()) {
      peerList.add(new Peer(consensusGroupId, configNodeLocation.getConsensusEndPoint()));
    }
    // 将多个ConfigNode组成一个raft共识组
    consensusImpl.addConsensusGroup(consensusGroupId, peerList);

    // Apply ConfigNode if necessary
    if (conf.isNeedApply()) {
      TSStatus status =
          SyncConfigNodeClientPool.getInstance()
              .applyConfigNode(
                  conf.getTargetConfigNode(),
                  new TConfigNodeLocation(
                      new TEndPoint(conf.getRpcAddress(), conf.getRpcPort()),
                      new TEndPoint(conf.getRpcAddress(), conf.getConsensusPort())));
      if (status.getCode() != TSStatusCode.SUCCESS_STATUS.getStatusCode()) {
        LOGGER.error(status.getMessage());
        throw new IOException("Apply ConfigNode failed:");
      }
    }
  }

  /**
   * Apply new ConfigNode Peer into PartitionRegion
   *
   * @param applyConfigNodeReq ApplyConfigNodeReq
   * @return True if successfully addPeer. False if another ConfigNode is being added to the
   *     PartitionRegion
   */
  public boolean addConfigNodePeer(ApplyConfigNodeReq applyConfigNodeReq) {
    return consensusImpl
        .addPeer(
            consensusGroupId,
            new Peer(
                consensusGroupId,
                applyConfigNodeReq.getConfigNodeLocation().getConsensusEndPoint()))
        .isSuccess();
  }

  /** Transmit PhysicalPlan to confignode.consensus.statemachine */
  public ConsensusWriteResponse write(ConfigRequest req) {
    return consensusImpl.write(consensusGroupId, req);
  }

  /** Transmit PhysicalPlan to confignode.consensus.statemachine */
  public ConsensusReadResponse read(ConfigRequest req) {
    return consensusImpl.read(consensusGroupId, req);
  }

  public boolean isLeader() {
    return consensusImpl.isLeader(consensusGroupId);
  }

  public ConsensusGroupId getConsensusGroupId() {
    return consensusGroupId;
  }

  // TODO: Interfaces for LoadBalancer control
}<|MERGE_RESOLUTION|>--- conflicted
+++ resolved
@@ -51,21 +51,12 @@
 
   private static final Logger LOGGER = LoggerFactory.getLogger(ConsensusManager.class);
   private static final ConfigNodeConf conf = ConfigNodeDescriptor.getInstance().getConf();
-<<<<<<< HEAD
-
-  private ConsensusGroupId consensusGroupId; // 共识组ID
-  private IConsensus consensusImpl; // 共识实现
-
-  public ConsensusManager() throws IOException {
-    // 构建共识层
-=======
   private final ConfigManager configManager;
   private ConsensusGroupId consensusGroupId;
   private IConsensus consensusImpl;
 
   public ConsensusManager(ConfigManager configManager) throws IOException {
     this.configManager = configManager;
->>>>>>> 3857fab2
     setConsensusLayer();
   }
 
