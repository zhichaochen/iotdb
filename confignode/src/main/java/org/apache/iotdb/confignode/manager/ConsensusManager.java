--- conflicted
+++ resolved
@@ -65,11 +65,6 @@
     consensusImpl.stop();
   }
 
-<<<<<<< HEAD
-  /**
-   * 构建配置节点的共识层
-   * Build ConfigNodeGroup ConsensusLayer */
-=======
   @TestOnly
   public void singleCopyMayWaitUntilLeaderReady() {
     if (conf.getConfigNodeList().size() == 1) {
@@ -89,7 +84,6 @@
   }
 
   /** Build ConfigNodeGroup ConsensusLayer */
->>>>>>> 9b2a9781
   private void setConsensusLayer() throws IOException {
     // There is only one ConfigNodeGroup
     consensusGroupId = new PartitionRegionId(conf.getPartitionRegionId());
