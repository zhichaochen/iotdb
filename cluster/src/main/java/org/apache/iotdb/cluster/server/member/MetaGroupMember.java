/*
 * Licensed to the Apache Software Foundation (ASF) under one
 * or more contributor license agreements.  See the NOTICE file
 * distributed with this work for additional information
 * regarding copyright ownership.  The ASF licenses this file
 * to you under the Apache License, Version 2.0 (the
 * "License"); you may not use this file except in compliance
 * with the License.  You may obtain a copy of the License at
 *
 *     http://www.apache.org/licenses/LICENSE-2.0
 *
 * Unless required by applicable law or agreed to in writing,
 * software distributed under the License is distributed on an
 * "AS IS" BASIS, WITHOUT WARRANTIES OR CONDITIONS OF ANY
 * KIND, either express or implied.  See the License for the
 * specific language governing permissions and limitations
 * under the License.
 */

package org.apache.iotdb.cluster.server.member;

import static org.apache.iotdb.db.utils.EncodingInferenceUtils.getDefaultEncoding;
import static org.apache.iotdb.db.utils.SchemaUtils.getAggregationType;

import java.io.BufferedInputStream;
import java.io.BufferedOutputStream;
import java.io.BufferedReader;
import java.io.BufferedWriter;
import java.io.DataInputStream;
import java.io.DataOutputStream;
import java.io.File;
import java.io.FileInputStream;
import java.io.FileOutputStream;
import java.io.FileReader;
import java.io.FileWriter;
import java.io.IOException;
import java.nio.ByteBuffer;
import java.nio.file.Files;
import java.nio.file.Paths;
import java.util.ArrayList;
import java.util.Arrays;
import java.util.Collections;
import java.util.HashMap;
import java.util.HashSet;
import java.util.List;
import java.util.Map;
import java.util.Map.Entry;
import java.util.Objects;
import java.util.Set;
import java.util.concurrent.CountDownLatch;
import java.util.concurrent.ExecutorService;
import java.util.concurrent.Executors;
import java.util.concurrent.ScheduledExecutorService;
import java.util.concurrent.ScheduledThreadPoolExecutor;
import java.util.concurrent.TimeUnit;
import java.util.concurrent.atomic.AtomicBoolean;
import java.util.concurrent.atomic.AtomicInteger;
import java.util.concurrent.atomic.AtomicLong;
import org.apache.iotdb.cluster.ClusterFileFlushPolicy;
import org.apache.iotdb.cluster.client.async.ClientPool;
import org.apache.iotdb.cluster.client.async.DataClient;
import org.apache.iotdb.cluster.client.async.MetaClient;
import org.apache.iotdb.cluster.client.sync.SyncClientAdaptor;
import org.apache.iotdb.cluster.config.ClusterConstant;
import org.apache.iotdb.cluster.config.ClusterDescriptor;
import org.apache.iotdb.cluster.exception.AddSelfException;
import org.apache.iotdb.cluster.exception.CheckConsistencyException;
import org.apache.iotdb.cluster.exception.ConfigInconsistentException;
import org.apache.iotdb.cluster.exception.LeaderUnknownException;
import org.apache.iotdb.cluster.exception.LogExecutionException;
import org.apache.iotdb.cluster.exception.PartitionTableUnavailableException;
import org.apache.iotdb.cluster.exception.QueryTimeOutException;
import org.apache.iotdb.cluster.exception.RequestTimeOutException;
import org.apache.iotdb.cluster.exception.StartUpCheckFailureException;
import org.apache.iotdb.cluster.exception.UnsupportedPlanException;
import org.apache.iotdb.cluster.log.Log;
import org.apache.iotdb.cluster.log.LogApplier;
import org.apache.iotdb.cluster.log.applier.MetaLogApplier;
import org.apache.iotdb.cluster.log.logtypes.AddNodeLog;
import org.apache.iotdb.cluster.log.logtypes.RemoveNodeLog;
import org.apache.iotdb.cluster.log.manage.MetaSingleSnapshotLogManager;
import org.apache.iotdb.cluster.log.snapshot.MetaSimpleSnapshot;
import org.apache.iotdb.cluster.partition.NodeRemovalResult;
import org.apache.iotdb.cluster.partition.PartitionGroup;
import org.apache.iotdb.cluster.partition.PartitionTable;
import org.apache.iotdb.cluster.partition.SlotPartitionTable;
import org.apache.iotdb.cluster.query.ClusterPlanRouter;
import org.apache.iotdb.cluster.query.RemoteQueryContext;
import org.apache.iotdb.cluster.query.fill.PreviousFillArguments;
import org.apache.iotdb.cluster.query.groupby.RemoteGroupByExecutor;
import org.apache.iotdb.cluster.query.manage.QueryCoordinator;
import org.apache.iotdb.cluster.query.reader.DataSourceInfo;
import org.apache.iotdb.cluster.query.reader.EmptyReader;
import org.apache.iotdb.cluster.query.reader.ManagedMergeReader;
import org.apache.iotdb.cluster.query.reader.MergedReaderByTime;
import org.apache.iotdb.cluster.query.reader.RemoteSeriesReaderByTimestamp;
import org.apache.iotdb.cluster.query.reader.RemoteSimpleSeriesReader;
import org.apache.iotdb.cluster.rpc.thrift.AddNodeResponse;
import org.apache.iotdb.cluster.rpc.thrift.AppendEntryRequest;
import org.apache.iotdb.cluster.rpc.thrift.CheckStatusResponse;
import org.apache.iotdb.cluster.rpc.thrift.GetAggrResultRequest;
import org.apache.iotdb.cluster.rpc.thrift.GroupByRequest;
import org.apache.iotdb.cluster.rpc.thrift.HeartBeatRequest;
import org.apache.iotdb.cluster.rpc.thrift.HeartBeatResponse;
import org.apache.iotdb.cluster.rpc.thrift.Node;
import org.apache.iotdb.cluster.rpc.thrift.PreviousFillRequest;
import org.apache.iotdb.cluster.rpc.thrift.PullSchemaRequest;
import org.apache.iotdb.cluster.rpc.thrift.SendSnapshotRequest;
import org.apache.iotdb.cluster.rpc.thrift.SingleSeriesQueryRequest;
import org.apache.iotdb.cluster.rpc.thrift.StartUpStatus;
import org.apache.iotdb.cluster.rpc.thrift.TNodeStatus;
import org.apache.iotdb.cluster.rpc.thrift.TSMetaService;
import org.apache.iotdb.cluster.rpc.thrift.TSMetaService.AsyncClient;
import org.apache.iotdb.cluster.server.ClientServer;
import org.apache.iotdb.cluster.server.DataClusterServer;
import org.apache.iotdb.cluster.server.HardLinkCleaner;
import org.apache.iotdb.cluster.server.NodeCharacter;
import org.apache.iotdb.cluster.server.NodeReport;
import org.apache.iotdb.cluster.server.NodeReport.MetaMemberReport;
import org.apache.iotdb.cluster.server.RaftServer;
import org.apache.iotdb.cluster.server.Response;
import org.apache.iotdb.cluster.server.handlers.caller.AppendGroupEntryHandler;
import org.apache.iotdb.cluster.server.handlers.caller.GenericHandler;
import org.apache.iotdb.cluster.server.handlers.caller.NodeStatusHandler;
import org.apache.iotdb.cluster.server.handlers.caller.PreviousFillHandler;
import org.apache.iotdb.cluster.server.heartbeat.MetaHeartbeatThread;
import org.apache.iotdb.cluster.server.member.DataGroupMember.Factory;
import org.apache.iotdb.cluster.utils.PartitionUtils;
import org.apache.iotdb.cluster.utils.PartitionUtils.Intervals;
import org.apache.iotdb.cluster.utils.StatusUtils;
import org.apache.iotdb.cluster.utils.nodetool.function.Partition;
import org.apache.iotdb.db.auth.AuthException;
import org.apache.iotdb.db.auth.authorizer.IAuthorizer;
import org.apache.iotdb.db.auth.authorizer.LocalFileAuthorizer;
import org.apache.iotdb.db.conf.IoTDBConfig;
import org.apache.iotdb.db.conf.IoTDBConstant;
import org.apache.iotdb.db.conf.IoTDBDescriptor;
import org.apache.iotdb.db.engine.StorageEngine;
import org.apache.iotdb.db.exception.StartupException;
import org.apache.iotdb.db.exception.StorageEngineException;
import org.apache.iotdb.db.exception.metadata.MetadataException;
import org.apache.iotdb.db.exception.metadata.PathNotExistException;
import org.apache.iotdb.db.exception.metadata.StorageGroupNotSetException;
import org.apache.iotdb.db.exception.query.QueryProcessException;
import org.apache.iotdb.db.metadata.MManager;
import org.apache.iotdb.db.metadata.MetaUtils;
import org.apache.iotdb.db.metadata.mnode.StorageGroupMNode;
import org.apache.iotdb.db.qp.executor.PlanExecutor;
import org.apache.iotdb.db.qp.physical.PhysicalPlan;
<<<<<<< HEAD
import org.apache.iotdb.db.qp.physical.crud.InsertPlan;
import org.apache.iotdb.db.qp.physical.sys.CreateTimeSeriesPlan;
import org.apache.iotdb.db.qp.physical.sys.SetStorageGroupPlan;
=======
import org.apache.iotdb.db.qp.physical.crud.InsertTabletPlan;
>>>>>>> bab16bfe
import org.apache.iotdb.db.query.aggregation.AggregateResult;
import org.apache.iotdb.db.query.aggregation.AggregationType;
import org.apache.iotdb.db.query.context.QueryContext;
import org.apache.iotdb.db.query.dataset.groupby.GroupByExecutor;
import org.apache.iotdb.db.query.factory.AggregateResultFactory;
import org.apache.iotdb.db.query.reader.series.IReaderByTimestamp;
import org.apache.iotdb.db.query.reader.series.ManagedSeriesReader;
import org.apache.iotdb.db.utils.SchemaUtils;
import org.apache.iotdb.db.utils.SerializeUtils;
import org.apache.iotdb.db.utils.TestOnly;
import org.apache.iotdb.db.utils.TypeInferenceUtils;
import org.apache.iotdb.rpc.RpcUtils;
import org.apache.iotdb.rpc.TSStatusCode;
import org.apache.iotdb.service.rpc.thrift.TSStatus;
import org.apache.iotdb.tsfile.common.conf.TSFileDescriptor;
import org.apache.iotdb.tsfile.common.constant.TsFileConstant;
import org.apache.iotdb.tsfile.exception.write.UnSupportedDataTypeException;
import org.apache.iotdb.tsfile.file.metadata.enums.CompressionType;
import org.apache.iotdb.tsfile.file.metadata.enums.TSDataType;
import org.apache.iotdb.tsfile.file.metadata.enums.TSEncoding;
import org.apache.iotdb.tsfile.read.TimeValuePair;
import org.apache.iotdb.tsfile.read.common.Path;
import org.apache.iotdb.tsfile.read.filter.basic.Filter;
import org.apache.iotdb.tsfile.read.reader.IPointReader;
import org.apache.iotdb.tsfile.utils.Pair;
import org.apache.iotdb.tsfile.utils.StringContainer;
import org.apache.iotdb.tsfile.write.schema.MeasurementSchema;
import org.apache.thrift.TException;
import org.apache.thrift.async.AsyncMethodCallback;
import org.apache.thrift.protocol.TProtocolFactory;
import org.apache.thrift.transport.TTransportException;
import org.slf4j.Logger;
import org.slf4j.LoggerFactory;

public class MetaGroupMember extends RaftMember implements TSMetaService.AsyncIface {

  // the file contains the identifier of the local node
  static final String NODE_IDENTIFIER_FILE_NAME =
      IoTDBDescriptor.getInstance().getConfig().getBaseDir() + File.separator + "node_identifier";
  // the file contains the serialized partition table
  static final String PARTITION_FILE_NAME =
      IoTDBDescriptor.getInstance().getConfig().getBaseDir() + File.separator + "partitions";
  // in case of data loss, some file changes would be made to a temporary file first
  private static final String TEMP_SUFFIX = ".tmp";

  private static final Logger logger = LoggerFactory.getLogger(MetaGroupMember.class);
  // when joining a cluster this node will retry at most "DEFAULT_JOIN_RETRY" times if the
  // network is bad
  private static final int DEFAULT_JOIN_RETRY = 10;
  // every "REPORT_INTERVAL_SEC" seconds, a reporter thread will print the status of all raft
  // members in this node
  private static final int REPORT_INTERVAL_SEC = 10;
  // how many times is a data record replicated, also the number of nodes in a data group
  public static final int REPLICATION_NUM =
      ClusterDescriptor.getInstance().getConfig().getReplicationNum();

  public static final int STARTUP_CHECK_THREAD_POOL_SIZE = 6;

  public static final int WAIT_START_UP_CHECK_TIME = 5;

  public static final TimeUnit WAIT_START_UP_CHECK_TIME_UNIT = TimeUnit.MINUTES;

  public static final long START_UP_TIME_THRESHOLD = 1; // minute

  public static final long START_UP_CHECK_TIME_INTERVAL = 5; // second

  // hardlinks will be checked every hour
  private static final long CLEAN_HARDLINK_INTERVAL_SEC = 3600;

  // blind nodes are nodes that do not have the partition table, and if the node is the leader,
  // the partition table should be sent to them at the next heartbeat
  private Set<Node> blindNodes = new HashSet<>();
  // as a leader, when a follower sent the node its identifier, the identifier may conflict with
  // other nodes, such conflicting nodes will be recorded and at the next heartbeat, they will be
  // required to regenerate an identifier.
  private Set<Node> idConflictNodes = new HashSet<>();
  // the identifier and its belonging node, for conflict detection, may be used in more places in
  // the future
  private Map<Integer, Node> idNodeMap = null;

  // nodes in the cluster and data partitioning
  private PartitionTable partitionTable;
  // router calculates the partition groups that a partitioned plan should be sent to
  private ClusterPlanRouter router;
  // each node contains multiple DataGroupMembers and they are managed by a DataClusterServer
  // acting as a broker
  private DataClusterServer dataClusterServer;
  // an override of TSServiceImpl, which redirect JDBC and session requests to the
  // MetaGroupMember so they can be processed cluster-wide
  private ClientServer clientServer;

  // dataClientPool provides reusable thrift clients to connect to the DataGroupMembers of other
  // nodes
  private ClientPool dataClientPool;

  // every "REPORT_INTERVAL_SEC" seconds, "reportThread" will print the status of all raft
  // members in this node
  private ScheduledExecutorService reportThread;

  private StartUpStatus startUpStatus;

  // localExecutor is used to directly execute plans like load configuration (locally)
  private PlanExecutor localExecutor;

  private ScheduledExecutorService hardLinkCleanerThread;

  @TestOnly
  public MetaGroupMember() {
  }

  public MetaGroupMember(TProtocolFactory factory, Node thisNode) throws QueryProcessException {
    super("Meta", new ClientPool(new MetaClient.Factory(factory)));
    allNodes = new ArrayList<>();
    initPeerMap();

    dataClientPool = new ClientPool(new DataClient.Factory(factory));
    // committed logs are applied to the state machine (the IoTDB instance) through the applier
    LogApplier metaLogApplier = new MetaLogApplier(this);
    logManager = new MetaSingleSnapshotLogManager(metaLogApplier, this);
    term.set(logManager.getHardState().getCurrentTerm());
    voteFor = logManager.getHardState().getVoteFor();

    setThisNode(thisNode);
    // load the identifier from the disk or generate a new one
    loadIdentifier();

    Factory dataMemberFactory = new Factory(factory, this);
    dataClusterServer = new DataClusterServer(thisNode, dataMemberFactory, this);
    clientServer = new ClientServer(this);
    startUpStatus = getStartUpStatus();
  }

  /**
   * Find the DataGroupMember that manages the partition of "storageGroupName"@"partitionId", and
   * close the partition through that member.
   *
   * @param storageGroupName
   * @param partitionId
   * @param isSeq
   * @return true if the member is a leader and the partition is closed, false otherwise
   */
  public boolean closePartition(String storageGroupName, long partitionId, boolean isSeq) {
    Node header = partitionTable.routeToHeaderByTime(storageGroupName, partitionId);
    return getLocalDataMember(header).closePartition(storageGroupName, partitionId, isSeq);
  }

  public DataClusterServer getDataClusterServer() {
    return dataClusterServer;
  }

  /**
   * Add seed nodes from the config, start the heartbeat and catch-up thread pool, initialize
   * QueryCoordinator and FileFlushPolicy, then start the reportThread. Calling the method twice
   * does not induce side effect.
   *
   * @throws TTransportException
   */
  @Override
  public void start() {
    if (heartBeatService != null) {
      return;
    }
    addSeedNodes();
    super.start();
    QueryCoordinator.getINSTANCE().setMetaGroupMember(this);
    StorageEngine.getInstance().setFileFlushPolicy(new ClusterFileFlushPolicy(this));
    reportThread = Executors.newSingleThreadScheduledExecutor(n -> new Thread(n,
        "NodeReportThread"));
    reportThread.scheduleAtFixedRate(() -> logger.info(genNodeReport().toString()),
        REPORT_INTERVAL_SEC, REPORT_INTERVAL_SEC, TimeUnit.SECONDS);
    hardLinkCleanerThread = Executors.newSingleThreadScheduledExecutor(n -> new Thread(n,
        "HardLinkCleaner"));
    hardLinkCleanerThread.scheduleAtFixedRate(new HardLinkCleaner(),
        CLEAN_HARDLINK_INTERVAL_SEC, CLEAN_HARDLINK_INTERVAL_SEC, TimeUnit.SECONDS);
  }

  /**
   * Stop the heartbeat and catch-up thread pool, DataClusterServer, ClientServer and reportThread.
   * Calling the method twice does not induce side effects.
   */
  @Override
  public void stop() {
    super.stop();
    if (getDataClusterServer() != null) {
      getDataClusterServer().stop();
    }
    if (clientServer != null) {
      clientServer.stop();
    }
    if (reportThread != null) {
      reportThread.shutdownNow();
      try {
        reportThread.awaitTermination(10, TimeUnit.SECONDS);
      } catch (InterruptedException e) {
        Thread.currentThread().interrupt();
        logger.error("Unexpected interruption when waiting for reportThread to end", e);
      }
    }
    if (hardLinkCleanerThread != null) {
      hardLinkCleanerThread.shutdownNow();
      try {
        hardLinkCleanerThread.awaitTermination(10, TimeUnit.SECONDS);
      } catch (InterruptedException e) {
        Thread.currentThread().interrupt();
        logger.error("Unexpected interruption when waiting for hardlinkCleaner to end", e);
      }
    }
    logger.info("{}: stopped", name);
  }

  /**
   * Start DataClusterServer and ClientServer so this node will be able to respond to other nodes
   * and clients.
   *
   * @throws TTransportException
   * @throws StartupException
   */
  private void initSubServers() throws TTransportException, StartupException {
    getDataClusterServer().start();
    clientServer.start();
  }

  /**
   * Parse the seed nodes from the cluster configuration and add them into the node list. Each
   * seedUrl should be like "{hostName}:{metaPort}:{dataPort}" Ignore bad-formatted seedUrls.
   */
  protected void addSeedNodes() {
    List<String> seedUrls = config.getSeedNodeUrls();
    // initialize allNodes
    for (String seedUrl : seedUrls) {
      Node node = generateNode(seedUrl);
      if ((!node.getIp().equals(thisNode.ip) || node.getMetaPort() != thisNode.getMetaPort())
          && !allNodes.contains(node)) {
        // do not add the local node since it is added in `setThisNode()`
        allNodes.add(node);
      }
    }
  }

  /**
   * Check if the seed nodes are consistent with other nodes. Only used when establishing the
   * initial cluster.
   */
  private void checkSeedNodes() {
    boolean canEstablishCluster = false;
    long startTime = System.currentTimeMillis();
    AtomicInteger consistentNum = new AtomicInteger(1);
    AtomicInteger inconsistentNum = new AtomicInteger(0);
    while (!canEstablishCluster) {
      consistentNum.set(1);
      inconsistentNum.set(0);
      checkSeedNodesOnce(consistentNum, inconsistentNum);

      canEstablishCluster = analyseStartUpCheckResult(consistentNum.get(), inconsistentNum.get(),
          allNodes.size(), System.currentTimeMillis() - startTime);
    }
  }

  private void checkSeedNodesOnce(AtomicInteger consistentNum, AtomicInteger inconsistentNum) {
    ExecutorService pool = new ScheduledThreadPoolExecutor(STARTUP_CHECK_THREAD_POOL_SIZE);
    for (Node seedNode : allNodes) {
      if (seedNode.getIp().equals(thisNode.ip)
          && seedNode.getMetaPort() != thisNode.getMetaPort()) {
        continue;
      }

      pool.submit(() -> {
            MetaClient client = (MetaClient) connectNode(seedNode);
            CheckStatusResponse response = null;
            try {
              response = SyncClientAdaptor.checkStatus(client, startUpStatus);
            } catch (TException e) {
              logger.warn("Error occurs when check status on node : {}", seedNode);
            } catch (InterruptedException e) {
              Thread.currentThread().interrupt();
              logger.warn("Current thread is interrupted.");
            }
            if (response != null) {
              // check the response
              examineCheckStatusResponse(response, consistentNum, inconsistentNum);
            } else {
              logger.warn(
                  "Start up exception. Cannot connect to node {}. Try again in next turn.",
                  seedNode);
            }
          }
      );
    }
    pool.shutdown();
    try {
      pool.awaitTermination(WAIT_START_UP_CHECK_TIME, WAIT_START_UP_CHECK_TIME_UNIT);
    } catch (InterruptedException e) {
      Thread.currentThread().interrupt();
      logger.error("Unexpected interruption when waiting for start up checks", e);
    }
  }

  private void examineCheckStatusResponse(CheckStatusResponse response,
      AtomicInteger consistentNum, AtomicInteger inconsistentNum) {
    boolean partitionIntervalEquals = response.partitionalIntervalEquals;
    boolean hashSaltEquals = response.hashSaltEquals;
    boolean replicationNumEquals = response.replicationNumEquals;
    boolean seedNodeListEquals = response.seedNodeEquals;
    if (!partitionIntervalEquals) {
      logger.info(
          "Local partition interval conflicts with the majority of seed nodes.");
    }
    if (!hashSaltEquals) {
      logger
          .info("Local hash salt conflicts with the majority of seed nodes.");
    }
    if (!replicationNumEquals) {
      logger.info(
          "Local replication number conflicts with the majority of seed nodes.");
    }
    if (!seedNodeListEquals) {
      logger.info("Local seed node list conflicts with the majority of seed nodes.");
    }
    if (partitionIntervalEquals
        && hashSaltEquals
        && replicationNumEquals
        && seedNodeListEquals) {
      consistentNum.incrementAndGet();
    } else {
      inconsistentNum.incrementAndGet();
    }
  }

  protected Node generateNode(String nodeUrl) {
    Node result = new Node();
    String[] split = nodeUrl.split(":");
    if (split.length != 3) {
      logger.warn("Bad seed url: {}", nodeUrl);
      return null;
    }
    String ip = split[0];
    try {
      int metaPort = Integer.parseInt(split[1]);
      int dataPort = Integer.parseInt(split[2]);
      result.setIp(ip);
      result.setMetaPort(metaPort);
      result.setDataPort(dataPort);
    } catch (NumberFormatException e) {
      logger.warn("Bad seed url: {}", nodeUrl);
    }
    return result;
  }

  private boolean analyseStartUpCheckResult(int consistentNum, int inconsistentNum,
      int totalSeedNum, long timeElapsed) {
    if (consistentNum >= (totalSeedNum + 1) / 2) {
      // break the loop and establish the cluster
      return true;
    } else if (inconsistentNum >= (totalSeedNum + 1) / 2) {
      // this node is not consistent with the cluster, shut down
      throw new ConfigInconsistentException();
    } else {
      // If reach the start up time threshold, shut down.
      // Otherwise, wait for a while, start the loop again.
      if (timeElapsed > START_UP_TIME_THRESHOLD * 60 * 1000) {
        throw new StartUpCheckFailureException();
      } else {
        try {
          Thread.sleep(START_UP_CHECK_TIME_INTERVAL * 1000);
        } catch (InterruptedException e) {
          Thread.currentThread().interrupt();
          logger.error("Unexpected interruption when waiting for next start up check", e);
        }
      }
    }
    return false;
  }

  /**
   * Apply the addition of a new node. Register its identifier, add it to the node list and
   * partition table, serialize the partition table and update the DataGroupMembers.
   *
   * @param newNode
   */
  public void applyAddNode(Node newNode) {
    synchronized (allNodes) {
      if (!allNodes.contains(newNode)) {
        logger.debug("Adding a new node {} into {}", newNode, allNodes);
        registerNodeIdentifier(newNode, newNode.getNodeIdentifier());
        allNodes.add(newNode);

        // update the partition table
        PartitionGroup newGroup = partitionTable.addNode(newNode);
        savePartitionTable();

        getDataClusterServer().addNode(newNode, newGroup);
      }
    }
  }

  /**
   * This node itself is a seed node, and it is going to build the initial cluster with other seed
   * nodes. This method is to skip the one-by-one addition to establish a large cluster quickly.
   */
  public void buildCluster() {
    checkSeedNodes();
    // just establish the heartbeat thread and it will do the remaining
    loadPartitionTable();
    heartBeatService.submit(new MetaHeartbeatThread(this));
  }

  /**
   * This node is not a seed node and wants to join an established cluster. Pick up a node randomly
   * from the seed nodes and send a join request to it.
   *
   * @return true if the node has successfully joined the cluster, false otherwise.
   */
  public boolean joinCluster() {
    if (allNodes.size() == 1) {
      logger.error("Seed nodes not provided, cannot join cluster");
      return false;
    }

    int retry = DEFAULT_JOIN_RETRY;
    while (retry > 0) {
      // randomly pick up a node to try
      Node node = allNodes.get(random.nextInt(allNodes.size()));
      if (node.equals(thisNode)) {
        continue;
      }
      logger.info("start joining the cluster with the help of {}", node);
      try {
        if (joinCluster(node, startUpStatus)) {
          logger.info("Joined a cluster, starting the heartbeat thread");
          setCharacter(NodeCharacter.FOLLOWER);
          setLastHeartbeatReceivedTime(System.currentTimeMillis());
          heartBeatService.submit(new MetaHeartbeatThread(this));
          return true;
        }
        // wait 5s to start the next try
        Thread.sleep(5000);
      } catch (TException e) {
        logger.warn("Cannot join the cluster from {}, because:", node, e);
      } catch (InterruptedException e) {
        Thread.currentThread().interrupt();
        logger.warn("Unexpected interruption when waiting to join a cluster", e);
      }
      // start next try
      retry--;
    }
    // all tries failed
    logger.error("Cannot join the cluster after {} retries", DEFAULT_JOIN_RETRY);
    return false;
  }


  private StartUpStatus getStartUpStatus() {
    StartUpStatus newStartUpStatus = new StartUpStatus();
    newStartUpStatus
        .setPartitionInterval(IoTDBDescriptor.getInstance().getConfig().getPartitionInterval());
    newStartUpStatus.setHashSalt(ClusterConstant.HASH_SALT);
    newStartUpStatus
        .setReplicationNumber(ClusterDescriptor.getInstance().getConfig().getReplicationNum());
    List<String> seedUrls = ClusterDescriptor.getInstance().getConfig().getSeedNodeUrls();
    List<Node> seedNodeList = new ArrayList<>();
    for (String seedUrl : seedUrls) {
      seedNodeList.add(generateNode(seedUrl));
    }
    newStartUpStatus.setSeedNodeList(seedNodeList);
    return newStartUpStatus;
  }

  /**
   * Send a join cluster request to "node". If the joining is accepted, set the partition table,
   * start DataClusterServer and ClientServer and initialize DataGroupMembers.
   *
   * @return rue if the node has successfully joined the cluster, false otherwise.
   * @throws TException
   * @throws InterruptedException
   */
  private boolean joinCluster(Node node, StartUpStatus startUpStatus)
      throws TException, InterruptedException {

    MetaClient client = (MetaClient) connectNode(node);
    AddNodeResponse resp = SyncClientAdaptor.addNode(client, thisNode, startUpStatus);
    if (resp == null) {
      logger.warn("Join cluster request timed out");
    } else if (resp.getRespNum() == Response.RESPONSE_AGREE) {
      logger.info("Node {} admitted this node into the cluster", node);
      ByteBuffer partitionTableBuffer = resp.partitionTableBytes;
      acceptPartitionTable(partitionTableBuffer);
      getDataClusterServer().pullSnapshots();
      return true;
    } else if (resp.getRespNum() == Response.RESPONSE_IDENTIFIER_CONFLICT) {
      logger.info("The identifier {} conflicts the existing ones, regenerate a new one",
          thisNode.getNodeIdentifier());
      setNodeIdentifier(genNodeIdentifier());
    } else if (resp.getRespNum() == Response.RESPONSE_NEW_NODE_PARAMETER_CONFLICT) {
      CheckStatusResponse checkStatusResponse = resp.getCheckStatusResponse();
      String parameters = "";
      parameters +=
          checkStatusResponse.isPartitionalIntervalEquals() ? "" : ", partition interval";
      parameters += checkStatusResponse.isHashSaltEquals() ? "" : ", hash salt";
      parameters += checkStatusResponse.isReplicationNumEquals() ? "" : ", replication number";
      if (logger.isInfoEnabled()) {
        logger.info(
            "The start up configuration {} conflicts the cluster. Please reset the configurations. ",
            parameters.substring(1));
      }
    } else {
      logger
          .warn("Joining the cluster is rejected by {} for response {}", node, resp.getRespNum());
    }
    return false;
  }

  /**
   * Process the heartbeat request from a valid leader. Generate and tell the leader the identifier
   * of the node if necessary. If the partition table is missing, use the one from the request or
   * require it in the response.
   *
   * @param request
   * @param response
   */
  @Override
  void processValidHeartbeatReq(HeartBeatRequest request, HeartBeatResponse response) {
    if (request.isRequireIdentifier()) {
      // the leader wants to know who the node is
      if (request.isRegenerateIdentifier()) {
        // the previously sent id conflicted, generate a new one
        setNodeIdentifier(genNodeIdentifier());
      }
      logger.debug("Send identifier {} to the leader", thisNode.getNodeIdentifier());
      response.setFollowerIdentifier(thisNode.getNodeIdentifier());
    }

    if (partitionTable == null) {
      // this node does not have a partition table yet
      if (request.isSetPartitionTableBytes()) {
        synchronized (this) {
          // if the leader has sent the node set then accept it
          ByteBuffer byteBuffer = request.partitionTableBytes;
          acceptPartitionTable(byteBuffer);
        }
      } else {
        // require the partition table
        logger.debug("Request cluster nodes from the leader");
        response.setRequirePartitionTable(true);
      }
    }
  }

  /**
   * Deserialize a partition table from the buffer, save it locally, add nodes from the partition
   * table and start DataClusterServer and ClientServer.
   *
   * @param partitionTableBuffer
   */
  private void acceptPartitionTable(ByteBuffer partitionTableBuffer) {
    partitionTable = new SlotPartitionTable(thisNode);
    partitionTable.deserialize(partitionTableBuffer);

    savePartitionTable();
    router = new ClusterPlanRouter(partitionTable);

    allNodes = new ArrayList<>(partitionTable.getAllNodes());
    initPeerMap();
    logger.info("Received cluster nodes from the leader: {}", allNodes);
    initIdNodeMap();
    for (Node n : allNodes) {
      idNodeMap.put(n.getNodeIdentifier(), n);
    }
    try {
      syncLeaderWithConsistencyCheck();
    } catch (CheckConsistencyException e) {
      logger.error("check consistency failed when accept partition table: {}", e.getMessage());
    }

    startSubServers();
  }

  /**
   * Process a HeartBeatResponse from a follower. If the follower has provided its identifier, try
   * registering for it and if all nodes have registered and there is no available partition table,
   * initialize a new one and start the ClientServer and DataClusterServer. If the follower requires
   * a partition table, add it to the blind node list so that at the next heartbeat this node will
   * send it a partition table
   *
   * @param response
   * @param receiver
   */
  @Override
  public void processValidHeartbeatResp(HeartBeatResponse response, Node receiver) {
    // register the id of the node
    if (response.isSetFollowerIdentifier()) {
      registerNodeIdentifier(receiver, response.getFollowerIdentifier());
      // if all nodes' ids are known, we can build the partition table
      if (allNodesIdKnown()) {
        if (partitionTable == null) {
          partitionTable = new SlotPartitionTable(allNodes, thisNode);
          logger.info("Partition table is set up");
        }
        router = new ClusterPlanRouter(partitionTable);
        startSubServers();
      }
    }
    // record the requirement of partition table of the follower
    if (response.isRequirePartitionTable()) {
      addBlindNode(receiver);
    }
  }

  /**
   * When a node requires a partition table in its heartbeat response, add it into blindNodes so in
   * the next heartbeat the partition table will be sent to the node.
   */
  private void addBlindNode(Node node) {
    logger.debug("Node {} requires the node list", node);
    blindNodes.add(node);
  }

  /**
   * @return whether a node wants the partition table.
   */
  public boolean isNodeBlind(Node node) {
    return blindNodes.contains(node);
  }

  /**
   * Remove the node from the blindNodes when the partition table is sent, so partition table will
   * not be sent in each heartbeat.
   */
  public void removeBlindNode(Node node) {
    blindNodes.remove(node);
  }

  /**
   * Register the identifier for the node if it does not conflict with other nodes.
   */
  private void registerNodeIdentifier(Node node, int identifier) {
    synchronized (idNodeMap) {
      Node conflictNode = idNodeMap.get(identifier);
      if (conflictNode != null && !conflictNode.equals(node)) {
        idConflictNodes.add(node);
        return;
      }
      node.setNodeIdentifier(identifier);
      logger.info("Node {} registered with id {}", node, identifier);
      idNodeMap.put(identifier, node);
      idConflictNodes.remove(node);
    }
  }

  /**
   * idNodeMap is initialized when the first leader wins or the follower receives the partition
   * table from the leader or a node recovers
   */
  private void initIdNodeMap() {
    idNodeMap = new HashMap<>();
    idNodeMap.put(thisNode.getNodeIdentifier(), thisNode);
  }

  @Override
  public void appendEntry(AppendEntryRequest request, AsyncMethodCallback resultHandler) {
    if (partitionTable == null) {
      // this node lacks information of the cluster and refuse to work
      logger.debug("This node is blind to the cluster and cannot accept logs");
      resultHandler.onComplete(Response.RESPONSE_PARTITION_TABLE_UNAVAILABLE);
      return;
    }

    super.appendEntry(request, resultHandler);
  }

  /**
   * @return Whether all nodes' identifier is known.
   */
  private boolean allNodesIdKnown() {
    return idNodeMap != null && idNodeMap.size() == allNodes.size();
  }

  /**
   * Start the DataClusterServer and ClientServer so this node can serve other nodes and clients.
   * Also build DataGroupMembers using the partition table.
   */
  private synchronized void startSubServers() {
    logger.info("Starting sub-servers...");
    synchronized (partitionTable) {
      try {
        initSubServers();
        getDataClusterServer().buildDataGroupMembers(partitionTable);
      } catch (TTransportException | StartupException e) {
        logger.error("Build partition table failed: ", e);
        stop();
      }
    }
    logger.info("Sub-servers started.");
  }

  /**
   * Process the join cluster request of "node". Only proceed when the partition table is ready.
   *
   * @param node          cannot be the local node
   * @param resultHandler
   */
  @Override
  public void addNode(Node node, StartUpStatus startUpStatus, AsyncMethodCallback resultHandler) {
    AddNodeResponse response = new AddNodeResponse();
    if (partitionTable == null) {
      logger.info("Cannot add node now because the partition table is not set");
      response.setRespNum((int) Response.RESPONSE_PARTITION_TABLE_UNAVAILABLE);
      resultHandler.onComplete(response);
      return;
    }

    logger.info("A node {} wants to join this cluster", node);
    if (node.equals(thisNode)) {
      resultHandler.onError(new AddSelfException());
      return;
    }

    waitLeader();
    // try to process the request locally, if it cannot be processed locally, forward it
    if (processAddNodeLocally(node, startUpStatus, response, resultHandler)) {
      return;
    }

    if (character == NodeCharacter.FOLLOWER && leader != null) {
      logger.info("Forward the join request of {} to leader {}", node, leader);
      if (forwardAddNode(node, startUpStatus, resultHandler)) {
        return;
      }
    }
    resultHandler.onError(new LeaderUnknownException(getAllNodes()));
  }

  /**
   * Process the join cluster request of "node" as a MetaLeader. A node already joined is accepted
   * immediately. If the identifier of "node" conflicts with an existing node, the request will be
   * turned down.
   *
   * @param node          cannot be the local node
   * @param startUpStatus the start up status of the new node
   * @param response      the response that will be sent to "node"
   * @param resultHandler
   * @return true if the process is over, false if the request should be forwarded
   */
  private boolean processAddNodeLocally(Node node, StartUpStatus startUpStatus,
      AddNodeResponse response, AsyncMethodCallback resultHandler) {
    if (character != NodeCharacter.LEADER) {
      return false;
    }
    if (allNodes.contains(node)) {
      logger.debug("Node {} is already in the cluster", node);
      response.setRespNum((int) Response.RESPONSE_AGREE);
      synchronized (partitionTable) {
        response.setPartitionTableBytes(partitionTable.serialize());
      }
      resultHandler.onComplete(response);
      return true;
    }

    Node idConflictNode = idNodeMap.get(node.getNodeIdentifier());
    if (idConflictNode != null) {
      logger.debug("{}'s id conflicts with {}", node, idConflictNode);
      response.setRespNum((int) Response.RESPONSE_IDENTIFIER_CONFLICT);
      resultHandler.onComplete(response);
      return true;
    }

    // check status of the new node
    if (!checkNodeConfig(startUpStatus, resultHandler, response)) {
      // the request is finished
      return true;
    }

    // node adding must be serialized to reduce potential concurrency problem
    synchronized (logManager) {
      AddNodeLog addNodeLog = new AddNodeLog();
      addNodeLog.setCurrLogTerm(getTerm().get());
      addNodeLog.setCurrLogIndex(logManager.getLastLogIndex() + 1);

      addNodeLog.setNewNode(node);

      logManager.append(addNodeLog);

      int retryTime = 1;
      while (true) {
        logger
            .info("Send the join request of {} to other nodes, retry time: {}", node, retryTime);
        AppendLogResult result = sendLogToAllGroups(addNodeLog);
        switch (result) {
          case OK:
            logger.info("Join request of {} is accepted", node);
            try {
              logManager.commitTo(addNodeLog.getCurrLogIndex(), false);
            } catch (LogExecutionException e) {
              resultHandler.onError(e);
              return true;
            }
            synchronized (partitionTable) {
              response.setPartitionTableBytes(partitionTable.serialize());
            }
            response.setRespNum((int) Response.RESPONSE_AGREE);
            logger.info("Sending join response of {}", node);
            resultHandler.onComplete(response);
            return true;
          case TIME_OUT:
            logger.info("Join request of {} timed out", node);
            retryTime++;
            continue;
          case LEADERSHIP_STALE:
          default:
            return false;
        }
      }
    }
  }

  private boolean checkNodeConfig(StartUpStatus remoteStartUpStatus,
      AsyncMethodCallback resultHandler, AddNodeResponse response) {
    long remotePartitionInterval = remoteStartUpStatus.getPartitionInterval();
    int remoteHashSalt = remoteStartUpStatus.getHashSalt();
    int remoteReplicationNum = remoteStartUpStatus.getReplicationNumber();
    List<Node> remoteSeedNodeList = remoteStartUpStatus.getSeedNodeList();
    long localPartitionInterval = IoTDBDescriptor.getInstance().getConfig()
        .getPartitionInterval();
    int localHashSalt = ClusterConstant.HASH_SALT;
    int localReplicationNum = ClusterDescriptor.getInstance().getConfig().getReplicationNum();
    boolean partitionIntervalEquals = true;
    boolean hashSaltEquals = true;
    boolean replicationNumEquals = true;
    boolean seedNodeEquals = true;

    if (localPartitionInterval != remotePartitionInterval) {
      partitionIntervalEquals = false;
      logger.info("Remote partition interval conflicts with the leader's. Leader: {}, remote: {}",
          localPartitionInterval, remotePartitionInterval);
    }
    if (localHashSalt != remoteHashSalt) {
      hashSaltEquals = false;
      logger.info("Remote hash salt conflicts with the leader's. Leader: {}, remote: {}",
          localHashSalt, remoteHashSalt);
    }
    if (localReplicationNum != remoteReplicationNum) {
      replicationNumEquals = false;
      logger.info("Remote replication number conflicts with the leader's. Leader: {}, remote: {}",
          localReplicationNum, remoteReplicationNum);
    }
    if (!checkSeedNodes(true, allNodes, remoteSeedNodeList)) {
      seedNodeEquals = false;
      if (logger.isInfoEnabled()) {
        logger.info("Remote seed node list conflicts with the leader's. Leader: {}, remote: {}",
            Arrays.toString(allNodes.toArray(new Node[0])), remoteSeedNodeList);
      }
    }
    if (!(partitionIntervalEquals && hashSaltEquals && replicationNumEquals && seedNodeEquals)) {
      response.setRespNum((int) Response.RESPONSE_NEW_NODE_PARAMETER_CONFLICT);
      response.setCheckStatusResponse(
          new CheckStatusResponse(partitionIntervalEquals, hashSaltEquals,
              replicationNumEquals, seedNodeEquals));
      resultHandler.onComplete(response);
      return false;
    }
    return true;
  }

  private boolean checkSeedNodes(boolean isClusterEstablished, List<Node> localSeedNodes,
      List<Node> remoteSeedNodes) {
    return isClusterEstablished ? seedNodesContains(localSeedNodes, remoteSeedNodes)
        : seedNodesEquals(localSeedNodes, remoteSeedNodes);
  }

  private boolean seedNodesEquals(List<Node> thisNodeList, List<Node> thatNodeList) {
    Node[] thisNodeArray = thisNodeList.toArray(new Node[0]);
    Node[] thatNodeArray = thatNodeList.toArray(new Node[0]);
    Arrays.sort(thisNodeArray, this::compareSeedNode);
    Arrays.sort(thatNodeArray, this::compareSeedNode);
    if (thisNodeArray.length != thatNodeArray.length) {
      return false;
    } else {
      for (int i = 0; i < thisNodeArray.length; i++) {
        if (compareSeedNode(thisNodeArray[i], thatNodeArray[i]) != 0) {
          return false;
        }
      }
      return true;
    }
  }

  private boolean seedNodesContains(List<Node> seedNodeList, List<Node> subSeedNodeList) {
    // Because identifier is not compared here, List.contains() is not suitable
    if (subSeedNodeList == null) {
      return false;
    }
    seedNodeList.sort(this::compareSeedNode);
    subSeedNodeList.sort(this::compareSeedNode);
    int i = 0;
    int j = 0;
    while (i < seedNodeList.size() && j < subSeedNodeList.size()) {
      int compareResult = compareSeedNode(seedNodeList.get(i), subSeedNodeList.get(j));
      if (compareResult > 0) {
        if (logger.isInfoEnabled()) {
          logger.info("Node {} not found in cluster", subSeedNodeList.get(j));
        }
        return false;
      } else if (compareResult < 0) {
        i++;
      } else {
        j++;
      }
    }
    return j == subSeedNodeList.size();
  }

  private int compareSeedNode(Node thisSeedNode, Node thatSeedNode) {
    int ipCompare = thisSeedNode.getIp().compareTo(thatSeedNode.getIp());
    if (ipCompare != 0) {
      return ipCompare;
    } else {
      int metaPortCompare = thisSeedNode.getMetaPort() - thatSeedNode.getMetaPort();
      if (metaPortCompare != 0) {
        return metaPortCompare;
      } else {
        return thisSeedNode.getDataPort() - thatSeedNode.getDataPort();
      }
    }
  }

  /**
   * Send the log the all data groups and return a success only when each group's quorum has
   * accepted this log.
   */
  private AppendLogResult sendLogToAllGroups(Log log) {
    List<Node> nodeRing = partitionTable.getAllNodes();

    AtomicLong newLeaderTerm = new AtomicLong(term.get());
    AtomicBoolean leaderShipStale = new AtomicBoolean(false);
    AppendEntryRequest request = new AppendEntryRequest();
    request.setTerm(term.get());
    request.setEntry(log.serialize());
    request.setLeader(getThisNode());
    request.setLeaderCommit(logManager.getCommitLogIndex());
    request.setPrevLogIndex(log.getCurrLogIndex() - 1);
    try {
      request.setPrevLogTerm(logManager.getTerm(log.getCurrLogIndex() - 1));
    } catch (Exception e) {
      logger.error("getTerm failed for newly append entries", e);
    }

    // ask for votes from each node
    int[] groupRemainings = askGroupVotes(nodeRing, request, leaderShipStale, log, newLeaderTerm);

    if (!leaderShipStale.get()) {
      // if all quorums of all groups have received this log, it is considered succeeded.
      for (int remaining : groupRemainings) {
        if (remaining > 0) {
          return AppendLogResult.TIME_OUT;
        }
      }
    } else {
      return AppendLogResult.LEADERSHIP_STALE;
    }

    return AppendLogResult.OK;
  }

  /**
   * Send "request" to each node in "nodeRing" and when a node returns a success, decrease all
   * counters of the groups it is in of "groupRemainings"
   *
   * @param nodeRing
   * @param request
   * @param leaderShipStale
   * @param log
   * @param newLeaderTerm
   * @return a int array indicating how many votes are left in each group to make an agreement
   */
  @SuppressWarnings({"java:S2445", "java:S2274"})
  // groupRemaining is shared with the handlers,
  // and we do not wait infinitely to enable timeouts
  private int[] askGroupVotes(List<Node> nodeRing,
      AppendEntryRequest request, AtomicBoolean leaderShipStale, Log log,
      AtomicLong newLeaderTerm) {
    // each node will be the header of a group, we use the node to represent the group
    int nodeSize = nodeRing.size();
    // the decreasing counters of how many nodes in a group has received the log, each time a
    // node receive the log, the counters of all groups it is in will decrease by 1
    int[] groupRemainings = new int[nodeSize];
    // each group is considered success if such members receive the log
    int groupQuorum = REPLICATION_NUM / 2 + 1;
    Arrays.fill(groupRemainings, groupQuorum);

    synchronized (groupRemainings) {
      // ask a vote from every node
      for (int i = 0; i < nodeSize; i++) {
        Node node = nodeRing.get(i);
        if (node.equals(thisNode)) {
          // node equals this node, decrease counters of all groups the local node is in
          for (int j = 0; j < REPLICATION_NUM; j++) {
            int nodeIndex = i - j;
            if (nodeIndex < 0) {
              nodeIndex += groupRemainings.length;
            }
            groupRemainings[nodeIndex]--;
          }
        } else {
          MetaClient client = (MetaClient) connectNode(node);
          try {
            client.appendEntry(request, new AppendGroupEntryHandler(groupRemainings, i, node,
                leaderShipStale, log, newLeaderTerm, this));
          } catch (TException e) {
            logger.error("Cannot send log to node {}", node, e);
          }
        }
      }

      try {
        groupRemainings.wait(RaftServer.getConnectionTimeoutInMS());
      } catch (InterruptedException e) {
        Thread.currentThread().interrupt();
        logger.error("Unexpected interruption when waiting for the group votes", e);
      }
    }
    return groupRemainings;
  }

  /**
   * Forward the join cluster request to the leader.
   *
   * @return true if the forwarding succeeds, false otherwise.
   */
  private boolean forwardAddNode(Node node, StartUpStatus startUpStatus,
      AsyncMethodCallback resultHandler) {
    TSMetaService.AsyncClient client = (TSMetaService.AsyncClient) connectNode(leader);
    if (client != null) {
      try {
        client.addNode(node, startUpStatus, resultHandler);
        return true;
      } catch (TException e) {
        logger.warn("Cannot connect to node {}", node, e);
      }
    }
    return false;
  }

  public Set<Node> getIdConflictNodes() {
    return idConflictNodes;
  }

  /**
   * When this node becomes the MetaLeader (for the first time), it should init the idNodeMap, so
   * that if can require identifiers from all nodes and check if there are conflicts.
   */
  @Override
  public void onElectionWins() {
    if (idNodeMap == null) {
      initIdNodeMap();
    }
  }

  /**
   * Load the partition table from a local file if it can be found.
   */
  private void loadPartitionTable() {
    File partitionFile = new File(PARTITION_FILE_NAME);
    if (!partitionFile.exists()) {
      logger.info("No partition table file found");
      return;
    }
    initIdNodeMap();
    try (DataInputStream inputStream =
        new DataInputStream(new BufferedInputStream(new FileInputStream(partitionFile)))) {
      int size = inputStream.readInt();
      byte[] tableBuffer = new byte[size];
      int readCnt = inputStream.read(tableBuffer);
      if (readCnt < size) {
        throw new IOException(String.format("Expected partition table size: %s, actual read: %s",
            size, readCnt));
      }

      partitionTable = new SlotPartitionTable(thisNode);
      partitionTable.deserialize(ByteBuffer.wrap(tableBuffer));
      allNodes = new ArrayList<>(partitionTable.getAllNodes());
      initPeerMap();
      for (Node node : allNodes) {
        idNodeMap.put(node.getNodeIdentifier(), node);
      }
      router = new ClusterPlanRouter(partitionTable);
      startSubServers();

      logger.info("Load {} nodes: {}", allNodes.size(), allNodes);
    } catch (IOException e) {
      logger.error("Cannot load the partition table", e);
    }
  }

  /**
   * Serialize the partition table to a fixed position on the disk. Will first serialize to a
   * temporary file and than replace the old file.
   */
  private synchronized void savePartitionTable() {
    File tempFile = new File(PARTITION_FILE_NAME + TEMP_SUFFIX);
    tempFile.getParentFile().mkdirs();
    File oldFile = new File(PARTITION_FILE_NAME);
    try (DataOutputStream outputStream =
        new DataOutputStream(new BufferedOutputStream(new FileOutputStream(tempFile)))) {
      synchronized (partitionTable) {
        byte[] tableBuffer = partitionTable.serialize().array();
        outputStream.writeInt(tableBuffer.length);
        outputStream.write(tableBuffer);
        outputStream.flush();
      }
    } catch (IOException e) {
      logger.error("Cannot save the partition table", e);
    }
    if (oldFile.exists()) {
      try {
        Files.delete(Paths.get(oldFile.getAbsolutePath()));
      } catch (IOException e) {
        logger.warn("Old partition table file is not successfully deleted", e);
      }
    }

    if (!tempFile.renameTo(oldFile)) {
      logger.warn("New partition table file is not successfully renamed");
    }
    logger.info("Partition table is saved");
  }

  /**
   * Load the identifier from the disk, if the identifier file does not exist, a new identifier will
   * be generated. Do nothing if the identifier is already set.
   */
  private void loadIdentifier() {
    if (thisNode.isSetNodeIdentifier()) {
      return;
    }
    File file = new File(NODE_IDENTIFIER_FILE_NAME);
    Integer nodeId = null;
    if (file.exists()) {
      try (BufferedReader reader = new BufferedReader(new FileReader(file))) {
        nodeId = Integer.parseInt(reader.readLine());
        logger.info("Recovered node identifier {}", nodeId);
      } catch (Exception e) {
        logger.warn("Cannot read the identifier from file, generating a new one", e);
      }
    }
    if (nodeId != null) {
      setNodeIdentifier(nodeId);
      return;
    }

    setNodeIdentifier(genNodeIdentifier());
  }

  /**
   * Generate a new identifier using the hash of IP, metaPort and sysTime.
   *
   * @return a new identifier
   */
  private int genNodeIdentifier() {
    return Objects.hash(thisNode.getIp(), thisNode.getMetaPort(),
        System.currentTimeMillis());
  }

  /**
   * Set the node's identifier to "identifier", also save it to a local file in text format.
   *
   * @param identifier
   */
  private void setNodeIdentifier(int identifier) {
    logger.info("The identifier of this node has been set to {}", identifier);
    thisNode.setNodeIdentifier(identifier);
    File idFile = new File(NODE_IDENTIFIER_FILE_NAME);
    idFile.getParentFile().mkdirs();
    try (BufferedWriter writer = new BufferedWriter(new FileWriter(idFile))) {
      writer.write(String.valueOf(identifier));
    } catch (IOException e) {
      logger.error("Cannot save the node identifier", e);
    }
  }


  public PartitionTable getPartitionTable() {
    return partitionTable;
  }

  /**
   * Process a snapshot sent by the MetaLeader. Deserialize the snapshot and apply it. The type of
   * the snapshot should be MetaSimpleSnapshot.
   *
   * @param request
   * @param resultHandler
   */
  @Override
  public void sendSnapshot(SendSnapshotRequest request, AsyncMethodCallback resultHandler) {
    MetaSimpleSnapshot snapshot = new MetaSimpleSnapshot();
    try {
      snapshot.deserialize(request.snapshotBytes);
      applySnapshot(snapshot);
      resultHandler.onComplete(null);
    } catch (Exception e) {
      resultHandler.onError(e);
    }
  }

  /**
   * Apply a meta snapshot to IoTDB. The snapshot contains: all storage groups, logs of node
   * addition and removal, and last log term/index in the snapshot.
   *
   * @param snapshot
   */
  private void applySnapshot(MetaSimpleSnapshot snapshot) {
    synchronized (logManager) {
      // 0. first delete all storage groups
      try {
        MManager.getInstance()
            .deleteStorageGroups(MManager.getInstance().getAllStorageGroupNames());
      } catch (MetadataException e) {
        logger.error("{}: first delete all local storage groups failed, errMessage:{}",
            name,
            e.getMessage());
      }

      // 2.  register all storage groups
      for (Map.Entry<String, Long> entry : snapshot.getStorageGroupTTLMap().entrySet()) {
        try {
          MManager.getInstance().setStorageGroup(entry.getKey());
        } catch (MetadataException e) {
          logger.error("{}: Cannot add storage group {} in snapshot, errMessage:{}", name,
              entry.getKey(),
              e.getMessage());
        }

        // 3. register ttl in the snapshot
        try {
          MManager.getInstance().setTTL(entry.getKey(), entry.getValue());
          StorageEngine.getInstance().setTTL(entry.getKey(), entry.getValue());
        } catch (MetadataException | StorageEngineException | IOException e) {
          logger
              .error("{}: Cannot set ttl in storage group {} , errMessage: {}", name,
                  entry.getKey(),
                  e.getMessage());
        }
      }

      // 4. replace all users and roles
      try {
        IAuthorizer authorizer = LocalFileAuthorizer.getInstance();
        applySnapshotUsers(authorizer, snapshot);
        applySnapshotRoles(authorizer, snapshot);
      } catch (AuthException e) {
        logger.error("{}: Cannot get authorizer instance, error is: {}", name, e);
      }

      // 5. accept partition table
      acceptPartitionTable(snapshot.getPartitionTableBuffer());

      logManager.applyingSnapshot(snapshot);
    }
  }

  private void applySnapshotUsers(IAuthorizer authorizer, MetaSimpleSnapshot snapshot) {
    try {
      authorizer.replaceAllUsers(snapshot.getUserMap());
    } catch (AuthException e) {
      logger.error("{}:replace users failed", name, e);
    }
  }

  private void applySnapshotRoles(IAuthorizer authorizer, MetaSimpleSnapshot snapshot) {
    try {
      authorizer.replaceAllRoles(snapshot.getRoleMap());
    } catch (AuthException e) {
      logger.error("{}:replace roles failed", name, e);
    }
  }

  /**
   * Execute a non-query plan. According to the type of the plan, the plan will be executed on all
   * nodes (like timeseries deletion) or the nodes that belong to certain groups (like data
   * ingestion).
   *
   * @param plan a non-query plan.
   * @return
   */
  @Override
  public TSStatus executeNonQuery(PhysicalPlan plan) {
    if (PartitionUtils.isLocalNonQueryPlan(plan)) { // run locally
      return executeNonQueryLocally(plan);
    } else if (PartitionUtils.isGlobalMetaPlan(plan)) { //forward the plan to all meta group nodes
      return processNonPartitionedMetaPlan(plan);
    } else if (PartitionUtils.isGlobalDataPlan(plan)) { //forward the plan to all data group nodes
      return processNonPartitionedDataPlan(plan);
    } else { //split the plan and forward them to some PartitionGroups
      try {
        return processPartitionedPlan(plan);
      } catch (UnsupportedPlanException e) {
        TSStatus status = StatusUtils.UNSUPPORTED_OPERATION.deepCopy();
        status.setMessage(e.getMessage());
        return status;
      }
    }
  }

  protected TSStatus executeNonQueryLocally(PhysicalPlan plan) {
    boolean execRet;
    try {
      execRet = getLocalExecutor().processNonQuery(plan);
    } catch (QueryProcessException e) {
      logger.debug("meet error while processing non-query. ", e);
      return RpcUtils.getStatus(e.getErrorCode(), e.getMessage());
    } catch (Exception e) {
      logger.error("{}: server Internal Error: ", IoTDBConstant.GLOBAL_DB_NAME, e);
      return RpcUtils.getStatus(TSStatusCode.INTERNAL_SERVER_ERROR, e.getMessage());
    }

    return execRet
        ? RpcUtils.getStatus(TSStatusCode.SUCCESS_STATUS, "Execute successfully")
        : RpcUtils.getStatus(TSStatusCode.EXECUTE_STATEMENT_ERROR);
  }


  /**
   * A non-partitioned plan (like storage group creation) should be executed on all metagroup nodes,
   * so the MetaLeader should take the responsible to make sure that every node receives the plan.
   * Thus the plan will be processed locally only by the MetaLeader and forwarded by non-leader
   * nodes.
   *
   * @param plan
   * @return
   */
  private TSStatus processNonPartitionedMetaPlan(PhysicalPlan plan) {
    if (character == NodeCharacter.LEADER) {
      TSStatus status = processPlanLocally(plan);
      if (status != null) {
        return status;
      }
    }
    return forwardPlan(plan, leader, null);
  }

  /**
   * A non-partitioned plan (like DeleteData) should be executed on all data group nodes, so the
   * DataGroupLeader should take the responsible to make sure that every node receives the plan.
   * Thus the plan will be processed locally only by the DataGroupLeader and forwarded by non-leader
   * nodes.
   *
   * @param plan
   * @return
   */
  private TSStatus processNonPartitionedDataPlan(PhysicalPlan plan) {
    try {
      syncLeaderWithConsistencyCheck();
      List<PartitionGroup> globalGroups = partitionTable.getGlobalGroups();
      logger.debug("Forwarding global data plan {} to {} groups", plan, globalGroups.size());
      return forwardPlan(globalGroups, plan);
    } catch (CheckConsistencyException e) {
      logger.debug("Forwarding global data plan {} to meta leader {}", plan, leader);
      return forwardPlan(plan, leader, null);
    }
  }

  /**
   * A partitioned plan (like batch insertion) will be split into several sub-plans, each belongs to
   * data group. And these sub-plans will be sent to and executed on the corresponding groups
   * separately.
   *
   * @param plan
   * @return
   * @throws UnsupportedPlanException
   */
  private TSStatus processPartitionedPlan(PhysicalPlan plan) throws UnsupportedPlanException {
    logger.debug("{}: Received a partitioned plan {}", name, plan);
    if (partitionTable == null) {
      logger.debug("{}: Partition table is not ready", name);
      return StatusUtils.PARTITION_TABLE_NOT_READY;
    }

    // split the plan into sub-plans that each only involve one data group
    Map<PhysicalPlan, PartitionGroup> planGroupMap = null;
    try {
      planGroupMap = router.splitAndRoutePlan(plan);
    } catch (StorageGroupNotSetException e) {
      try {
        syncLeaderWithConsistencyCheck();
      } catch (CheckConsistencyException checkConsistencyException) {
        logger.error("check consistency failed, error={}", checkConsistencyException.getMessage());
      }
      try {
        planGroupMap = router.splitAndRoutePlan(plan);
      } catch (MetadataException ex) {
        // ignore
      }
    } catch (MetadataException e) {
      logger.error("Cannot route plan {}", plan, e);
    }
    // the storage group is not found locally
    if (planGroupMap == null || planGroupMap.isEmpty()) {
      if (plan instanceof InsertPlan && IoTDBDescriptor.getInstance().getConfig()
          .isAutoCreateSchemaEnabled()) {
        // try to set storage group
        String deviceId = ((InsertPlan) plan).getDeviceId();
        try {
          String storageGroupName = MetaUtils
              .getStorageGroupNameByLevel(deviceId, IoTDBDescriptor.getInstance()
                  .getConfig().getDefaultStorageGroupLevel());
          SetStorageGroupPlan setStorageGroupPlan = new SetStorageGroupPlan(
              new Path(storageGroupName));
          TSStatus setStorageGroupResult = executeNonQuery(setStorageGroupPlan);
          if (setStorageGroupResult.getCode() != TSStatusCode.SUCCESS_STATUS.getStatusCode()) {
            throw new MetadataException("Failed to set storage group " + storageGroupName);
          }
          return executeNonQuery(plan);
        } catch (MetadataException e) {
          logger.info("Failed to set storage group of device id {}", deviceId);
        }
      }
      logger.error("{}: Cannot found storage groups for {}", name, plan);
      return StatusUtils.NO_STORAGE_GROUP;
    }
<<<<<<< HEAD
    logger.error("{}: The data groups of {} are {}", name, plan, planGroupMap);
    return forwardPlan(planGroupMap);
=======
    logger.debug("{}: The data groups of {} are {}", name, plan, planGroupMap);
    return forwardPlan(planGroupMap, plan);
>>>>>>> bab16bfe
  }

  /**
   * Forward plans to the DataGroupMember of one node in the corresponding group. Only when all
   * nodes time out, will a TIME_OUT be returned.
   *
   * @param planGroupMap
   * @return
   */
  TSStatus forwardPlan(Map<PhysicalPlan, PartitionGroup> planGroupMap, PhysicalPlan plan) {
    // the error codes from the groups that cannot execute the plan
    TSStatus status;
    if (planGroupMap.size() == 1) {
      Map.Entry<PhysicalPlan, PartitionGroup> entry = planGroupMap.entrySet().iterator().next();
      if (entry.getValue().contains(thisNode)) {
        // the query should be handled by a group the local node is in, handle it with in the group
        logger.debug("Execute {} in a local group of {}", entry.getKey(),
            entry.getValue().getHeader());
        status = getLocalDataMember(entry.getValue().getHeader())
            .executeNonQuery(entry.getKey());
      } else {
        // forward the query to the group that should handle it
        logger.debug("Forward {} to a remote group of {}", entry.getKey(),
            entry.getValue().getHeader());
        status = forwardPlan(entry.getKey(), entry.getValue());
      }
    } else {
      TSStatus tmpStatus;
      List<String> errorCodePartitionGroups = new ArrayList<>();
      if (plan instanceof InsertTabletPlan) {
        TSStatus[] subStatus = new TSStatus[((InsertTabletPlan) plan).getRowCount()];
        boolean noFailure = true;
        boolean isBatchFailure = false;
        for (Map.Entry<PhysicalPlan, PartitionGroup> entry : planGroupMap.entrySet()) {
          if (entry.getValue().contains(thisNode)) {
            // the query should be handled by a group the local node is in, handle it with in the group
            logger.debug("Execute {} in a local group of {}", entry.getKey(),
                entry.getValue().getHeader());
            tmpStatus = getLocalDataMember(entry.getValue().getHeader())
                .executeNonQuery(entry.getKey());
          } else {
            // forward the query to the group that should handle it
            logger.debug("Forward {} to a remote group of {}", entry.getKey(),
                entry.getValue().getHeader());
            tmpStatus = forwardPlan(entry.getKey(), entry.getValue());
          }
          logger.debug("{}: from {},{},{}", name, entry.getKey(), entry.getValue(), tmpStatus);
          noFailure =
              (tmpStatus.getCode() == TSStatusCode.SUCCESS_STATUS.getStatusCode()) && noFailure;
          isBatchFailure = (tmpStatus.getCode() == TSStatusCode.MULTIPLE_ERROR.getStatusCode())
              || isBatchFailure;
          PartitionUtils.reordering((InsertTabletPlan) entry.getKey(), subStatus,
              tmpStatus.subStatus == null ? RpcUtils
                  .getStatus(((InsertTabletPlan) entry.getKey()).getRowCount())
                  : tmpStatus.subStatus.toArray(new TSStatus[]{}));
          if (tmpStatus.getCode() != TSStatusCode.SUCCESS_STATUS.getStatusCode()) {
            // execution failed, record the error message
            errorCodePartitionGroups.add(String.format("[%s@%s:%s:%s]",
                tmpStatus.getCode(), entry.getValue().getHeader(),
                tmpStatus.getMessage(), tmpStatus.subStatus));
          }
        }
        if (noFailure) {
          status = StatusUtils.OK;
        } else if (isBatchFailure) {
          status = RpcUtils.getStatus(Arrays.asList(subStatus));
        } else {
          status = StatusUtils.EXECUTE_STATEMENT_ERROR.deepCopy();
          status.setMessage("The following errors occurred when executing the query, "
              + "please retry or contact the DBA: " + errorCodePartitionGroups.toString());
        }
      } else {
        for (Map.Entry<PhysicalPlan, PartitionGroup> entry : planGroupMap.entrySet()) {
          if (entry.getValue().contains(thisNode)) {
            // the query should be handled by a group the local node is in, handle it with in the group
            logger.debug("Execute {} in a local group of {}", entry.getKey(),
                entry.getValue().getHeader());
            tmpStatus = getLocalDataMember(entry.getValue().getHeader())
                .executeNonQuery(entry.getKey());
          } else {
            // forward the query to the group that should handle it
            logger.debug("Forward {} to a remote group of {}", entry.getKey(),
                entry.getValue().getHeader());
            tmpStatus = forwardPlan(entry.getKey(), entry.getValue());
          }
          if (tmpStatus.getCode() != TSStatusCode.SUCCESS_STATUS.getStatusCode()) {
            // execution failed, record the error message
            errorCodePartitionGroups.add(String.format("[%s@%s:%s]",
                tmpStatus.getCode(), entry.getValue().getHeader(),
                tmpStatus.getMessage()));
          }
        }
        if (errorCodePartitionGroups.size() == 0) {
          status = StatusUtils.OK;
        } else {
          status = StatusUtils.EXECUTE_STATEMENT_ERROR.deepCopy();
          status.setMessage("The following errors occurred when executing the query, "
              + "please retry or contact the DBA: " + errorCodePartitionGroups.toString());
        }
      }
    }
    logger.debug("{}: executed {} with answer {}", name, plan, status);
    return status;
  }

  /**
   * Forward plans to all DataGroupMember groups. Only when all nodes time out, will a TIME_OUT be
   * returned.
   *
   * @param partitionGroups
   * @return
   * @para plan
   */
  TSStatus forwardPlan(List<PartitionGroup> partitionGroups, PhysicalPlan plan) {
    // the error codes from the groups that cannot execute the plan
    TSStatus status;
    List<String> errorCodePartitionGroups = new ArrayList<>();
    for (PartitionGroup partitionGroup : partitionGroups) {
      if (partitionGroup.contains(thisNode)) {
        // the query should be handled by a group the local node is in, handle it with in the group
        logger.debug("Execute {} in a local group of {}", plan, partitionGroup.getHeader());
        status = getLocalDataMember(partitionGroup.getHeader())
            .executeNonQuery(plan);
      } else {
        // forward the query to the group that should handle it
        logger.debug("Forward {} to a remote group of {}", plan,
            partitionGroup.getHeader());
        status = forwardPlan(plan, partitionGroup);
      }
<<<<<<< HEAD
      if (subStatus.getCode() != TSStatusCode.SUCCESS_STATUS.getStatusCode()) {
        if (entry.getKey() instanceof InsertPlan
            && subStatus.getCode() == TSStatusCode.STORAGE_ENGINE_ERROR.getStatusCode()
            && IoTDBDescriptor.getInstance().getConfig().isAutoCreateSchemaEnabled()) {
          // try to create timeseries
          boolean hasCreate = autoCreateTimeseries((InsertPlan) entry.getKey(), entry.getValue());
          if (hasCreate) {
            Map<PhysicalPlan, PartitionGroup> subPlan = new HashMap<>();
            subPlan.put(entry.getKey(), entry.getValue());
            subStatus = forwardPlan(subPlan);
            continue;
          } else {
            logger.error("{}, Cannot auto create timeseries.", thisNode);
          }
        }
=======
      if (status.getCode() != TSStatusCode.SUCCESS_STATUS.getStatusCode()) {
>>>>>>> bab16bfe
        // execution failed, record the error message
        errorCodePartitionGroups.add(String.format("[%s@%s:%s]",
            status.getCode(), partitionGroup.getHeader(),
            status.getMessage()));
      }
    }
    if (errorCodePartitionGroups.size() == 0) {
      status = StatusUtils.OK;
    } else {
      status = StatusUtils.EXECUTE_STATEMENT_ERROR.deepCopy();
      status.setMessage("The following errors occurred when executing the query, "
          + "please retry or contact the DBA: " + errorCodePartitionGroups.toString());
    }
    logger.debug("{}: executed {} with answer {}", name, plan, status);
    return status;
  }

  /**
   * Create timeseries automatically
   * @param insertPlan, some of the timeseries in it are not created yet
   * @param partitionGroup
   * @return true of all uncreated timeseries are created
   */
  boolean autoCreateTimeseries(InsertPlan insertPlan, PartitionGroup partitionGroup) {
    List<String> seriesList = new ArrayList<>();
    String deviceId = insertPlan.getDeviceId();
    for (String measurementId : insertPlan.getMeasurements()) {
      seriesList.add(
          new StringContainer(new String[]{deviceId, measurementId}, TsFileConstant.PATH_SEPARATOR)
              .toString());
    }
    List<String> unregisteredSeriesList = getUnregisteredSeriesList(seriesList, partitionGroup);
    for (String seriesPath : unregisteredSeriesList) {
      int index = seriesList.indexOf(seriesPath);
      TSDataType dataType = TypeInferenceUtils
          .getPredictedDataType(insertPlan.getValues()[index], true);
      TSEncoding encoding = getDefaultEncoding(dataType);
      CompressionType compressionType = TSFileDescriptor.getInstance().getConfig().getCompressor();
      CreateTimeSeriesPlan createTimeSeriesPlan = new CreateTimeSeriesPlan(new Path(seriesPath),
          dataType, encoding, compressionType, null, null, null, null);
      TSStatus result = executeNonQuery(createTimeSeriesPlan);
      if (result.getCode() != TSStatusCode.SUCCESS_STATUS.getStatusCode()) {
        logger.error("{} failed to execute create timeseries {}", thisNode, seriesPath);
        return false;
      }
    }
    return true;
  }



  /**
   * To check which timeseries in the input list is unregistered
   * @param seriesList
   * @param partitionGroup
   * @return
   */
  List<String> getUnregisteredSeriesList(List<String> seriesList, PartitionGroup partitionGroup) {
    Set<String> unregistered = new HashSet<>();
    for (Node node : partitionGroup) {
      try {
        DataClient client = getDataClient(node);
        Map<String, Boolean> result = SyncClientAdaptor
            .getUnregisteredMeasurements(client, partitionGroup.getHeader(), seriesList);
        for (Map.Entry<String, Boolean> entry : result.entrySet()) {
          if (!entry.getValue()) {
            unregistered.add(entry.getKey());
          }
        }
      } catch (TException | IOException e) {
        logger.error("{}: cannot getting unregistered series list {} from {}", name,
            Arrays.toString(seriesList.toArray(new String[0])), node, e);
      } catch (InterruptedException e) {
        Thread.currentThread().interrupt();
        logger.error("{}: getting unregistered series list {} is interrupted from {}", name,
            Arrays.toString(seriesList.toArray(new String[0])), node, e);
      }
    }
    return new ArrayList<String>(unregistered);
  }

  /**
   * Forward a plan to the DataGroupMember of one node in the group. Only when all nodes time out,
   * will a TIME_OUT be returned.
   *
   * @param plan
   * @param group
   * @return
   */
  TSStatus forwardPlan(PhysicalPlan plan, PartitionGroup group) {
    for (Node node : group) {
      TSStatus status;
      try {
        // if a plan is partitioned to any group, it must be processed by its data server instead of
        // meta server
        status = forwardPlan(plan, getDataClient(node), node, group.getHeader());
      } catch (IOException e) {
        status = StatusUtils.EXECUTE_STATEMENT_ERROR.deepCopy();
        status.setMessage(e.getMessage());
      }
      if (status != StatusUtils.TIME_OUT) {
        return status;
      } else {
        logger.warn("Forward {} to {} timed out", plan, node);
      }
    }
    logger.warn("Forward {} to {} timed out", plan, group);
    return StatusUtils.TIME_OUT;
  }


  /**
   * Pull the all timeseries schemas of given prefixPaths from remote nodes. All prefixPaths must
   * contain the storage group.
   */
  public List<MeasurementSchema> pullTimeSeriesSchemas(List<String> prefixPaths)
      throws MetadataException {
    logger.debug("{}: Pulling timeseries schemas of {}", name, prefixPaths);
    // split the paths by the data groups that will hold them
    Map<PartitionGroup, List<String>> partitionGroupPathMap = new HashMap<>();
    for (String prefixPath : prefixPaths) {
      PartitionGroup partitionGroup;
      try {
        partitionGroup = partitionTable.partitionByPathTime(prefixPath, 0);
      } catch (StorageGroupNotSetException e) {
        // the storage group is not found locally, but may be found in the leader, retry after
        // synchronizing with the leader

        try {
          syncLeaderWithConsistencyCheck();
        } catch (CheckConsistencyException checkConsistencyException) {
          throw new MetadataException(checkConsistencyException.getMessage());
        }
        partitionGroup = partitionTable.partitionByPathTime(prefixPath, 0);

      }
      partitionGroupPathMap.computeIfAbsent(partitionGroup, g -> new ArrayList<>()).add(prefixPath);
    }

    List<MeasurementSchema> schemas = new ArrayList<>();
    // pull timeseries schema from every group involved
    if (logger.isDebugEnabled()) {
      logger.debug("{}: pulling schemas of {} and other {} paths from {} groups", name,
          prefixPaths.get(0), prefixPaths.size() - 1,
          partitionGroupPathMap.size());
    }
    for (Entry<PartitionGroup, List<String>> partitionGroupListEntry : partitionGroupPathMap
        .entrySet()) {
      PartitionGroup partitionGroup = partitionGroupListEntry.getKey();
      List<String> paths = partitionGroupListEntry.getValue();
      pullTimeSeriesSchemas(partitionGroup, paths, schemas);
    }
    if (logger.isDebugEnabled()) {
      logger.debug("{}: pulled {} schemas for {} and other {} paths", name, schemas.size(),
          prefixPaths.get(0), prefixPaths.size() - 1);
    }
    return schemas;
  }

  /**
   * Pull timeseries schemas of "prefixPaths" from "partitionGroup" and store them in "results". If
   * this node is a member of "partitionGroup", synchronize with the group leader and collect local
   * schemas. Otherwise pull schemas from one node in the group.
   *
   * @param partitionGroup
   * @param prefixPaths
   * @param results
   */
  public void pullTimeSeriesSchemas(PartitionGroup partitionGroup,
      List<String> prefixPaths, List<MeasurementSchema> results) {
    if (partitionGroup.contains(thisNode)) {
      // the node is in the target group, synchronize with leader should be enough
      getLocalDataMember(partitionGroup.getHeader(), null,
          "Pull timeseries of " + prefixPaths).syncLeader();
      int preSize = results.size();
      for (String prefixPath : prefixPaths) {
        MManager.getInstance().collectSeries(prefixPath, results);
      }
      if (logger.isDebugEnabled()) {
        logger.debug("{}: Pulled {} timeseries schemas of {} and other {} paths from local", name,
            results.size() - preSize, prefixPaths.get(0), prefixPaths.size() - 1);
      }
      return;
    }

    // pull schemas from a remote node
    PullSchemaRequest pullSchemaRequest = new PullSchemaRequest();
    pullSchemaRequest.setHeader(partitionGroup.getHeader());
    pullSchemaRequest.setPrefixPaths(prefixPaths);

    for (Node node : partitionGroup) {
      if (logger.isDebugEnabled()) {
        logger.debug("{}: Pulling timeseries schemas of {} and other {} paths from {}", name,
            prefixPaths.get(0), prefixPaths.size() - 1, node);
      }
      DataClient client;
      List<MeasurementSchema> schemas = null;
      try {
        client = getDataClient(node);
        schemas = SyncClientAdaptor.pullTimeSeriesSchema(client, pullSchemaRequest);
      } catch (IOException | TException e) {
        logger
            .error("{}: Cannot pull timeseries schemas of {} and other {} paths from {}", name,
                prefixPaths.get(0), prefixPaths.size() - 1, node, e);
      } catch (InterruptedException e) {
        Thread.currentThread().interrupt();
        logger
            .error("{}: Cannot pull timeseries schemas of {} and other {} paths from {}", name,
                prefixPaths.get(0), prefixPaths.size() - 1, node, e);
      }

      if (schemas != null) {
        if (logger.isDebugEnabled()) {
          logger.debug("{}: Pulled {} timeseries schemas of {} and other {} paths from {} of {}",
              name,
              schemas.size(), prefixPaths.get(0), prefixPaths.size() - 1, node,
              partitionGroup.getHeader());
        }
        results.addAll(schemas);
        break;
      }
    }
  }

  /**
   * Get the data types of "paths". If "aggregations" is not null, each one of it correspond to one
   * in "paths". First get types locally and if some paths does not exists, pull them from other
   * nodes.
   *
   * @param paths
   * @param aggregations nullable, when not null, correspond to "paths" one-to-one.
   * @return
   * @throws MetadataException
   */
  public Pair<List<TSDataType>, List<TSDataType>> getSeriesTypesByPath(List<Path> paths,
      List<String> aggregations) throws
      MetadataException {
    try {
      // try locally first
      List<TSDataType> measurementDataTypes = SchemaUtils.getSeriesTypesByPath(paths,
          (List<String>) null);
      // if the aggregation function is null, the type of column in result set
      // is equal to the real type of the measurement
      if (aggregations == null) {
        return new Pair<>(measurementDataTypes, measurementDataTypes);
      } else {
        // if the aggregation function is not null,
        // we should recalculate the type of column in result set
        List<TSDataType> columnDataTypes = SchemaUtils.getSeriesTypesByPath(paths, aggregations);
        return new Pair<>(columnDataTypes, measurementDataTypes);
      }
    } catch (PathNotExistException e) {
      List<String> pathStr = new ArrayList<>();
      for (Path path : paths) {
        pathStr.add(path.getFullPath());
      }
      // pull schemas remotely
      List<MeasurementSchema> schemas = pullTimeSeriesSchemas(pathStr);
      if (schemas.isEmpty()) {
        // if one timeseries cannot be found remotely, too, it does not exist
        throw e;
      }

      // consider the aggregations to get the real data type
      List<TSDataType> columnType = new ArrayList<>();
      List<TSDataType> measurementType = new ArrayList<>();
      for (int i = 0; i < schemas.size(); i++) {
        TSDataType dataType = null;
        if (aggregations != null) {
          String aggregation = aggregations.get(i);
          // aggregations like first/last value does not have fixed data types and will return a
          // null
          dataType = getAggregationType(aggregation);
        }
        if (dataType == null) {
          MeasurementSchema schema = schemas.get(i);
          columnType.add(schema.getType());
          MManager.getInstance().cacheSchema(paths.get(i).getDevice() +
              IoTDBConstant.PATH_SEPARATOR + schema.getMeasurementId(), schema);
        } else {
          columnType.add(dataType);
        }
        measurementType.add(schemas.get(i).getType());
      }
      return new Pair<>(columnType, measurementType);
    }
  }

  /**
   * Get the data types of "paths". If "aggregation" is not null, every path will use the
   * aggregation. First get types locally and if some paths does not exists, pull them from other
   * nodes.
   *
   * @param pathStrs
   * @param aggregation
   * @return
   * @throws MetadataException
   */
  public Pair<List<TSDataType>, List<TSDataType>> getSeriesTypesByString(List<String> pathStrs,
      String aggregation) throws
      MetadataException {
    try {
      // try locally first
      List<TSDataType> measurementDataTypes = SchemaUtils.getSeriesTypesByString(pathStrs, null);
      // if the aggregation function is null, the type of column in result set
      // is equal to the real type of the measurement
      if (aggregation == null) {
        return new Pair<>(measurementDataTypes, measurementDataTypes);
      } else {
        // if the aggregation function is not null,
        // we should recalculate the type of column in result set
        List<TSDataType> columnDataTypes = SchemaUtils
            .getSeriesTypesByString(pathStrs, aggregation);
        return new Pair<>(columnDataTypes, measurementDataTypes);
      }
    } catch (PathNotExistException e) {
      // pull schemas remotely
      List<MeasurementSchema> schemas = pullTimeSeriesSchemas(pathStrs);
      if (schemas.isEmpty()) {
        // if one timeseries cannot be found remotely, too, it does not exist
        throw e;
      }

      // consider the aggregations to get the real data type
      List<TSDataType> columnType = new ArrayList<>();
      List<TSDataType> measurementType = new ArrayList<>();
      // aggregations like first/last value does not have fixed data types and will return a null
      TSDataType aggregationType = getAggregationType(aggregation);
      for (MeasurementSchema schema : schemas) {
        if (aggregationType == null) {
          columnType.add(schema.getType());
        } else {
          columnType.add(aggregationType);
        }
        MManager.getInstance().cacheSchema(schema.getMeasurementId(), schema);
        measurementType.add(schema.getType());
      }
      return new Pair<>(columnType, measurementType);
    }
  }

  /**
   * Create an IReaderByTimestamp that can read the data of "path" by timestamp in the whole
   * cluster. This will query every group and merge the result from them.
   *
   * @param path
   * @param dataType
   * @param context
   * @return
   * @throws StorageEngineException
   */
  public IReaderByTimestamp getReaderByTimestamp(Path path,
      Set<String> deviceMeasurements, TSDataType dataType,
      QueryContext context)
      throws StorageEngineException, QueryProcessException {
    // make sure the partition table is new
    try {
      syncLeaderWithConsistencyCheck();
    } catch (CheckConsistencyException e) {
      throw new QueryProcessException(e.getMessage());
    }
    // get all data groups
    List<PartitionGroup> partitionGroups = routeFilter(null, path);
    logger.debug("{}: Sending query of {} to {} groups", name, path, partitionGroups.size());
    List<IReaderByTimestamp> readers = new ArrayList<>();
    for (PartitionGroup partitionGroup : partitionGroups) {
      // query each group to get a reader in that group
      readers.add(getSeriesReaderByTime(partitionGroup, path, deviceMeasurements, context,
          dataType));
    }
    // merge the readers
    return new MergedReaderByTime(readers);
  }

  /**
   * Create a IReaderByTimestamp that read data of "path" by timestamp in the given group. If the
   * local node is a member of that group, query locally. Otherwise create a remote reader pointing
   * to one node in that group.
   *
   * @param partitionGroup
   * @param path
   * @param deviceMeasurements
   * @param context
   * @param dataType
   * @return
   * @throws StorageEngineException
   */
  private IReaderByTimestamp getSeriesReaderByTime(PartitionGroup partitionGroup, Path path,
      Set<String> deviceMeasurements, QueryContext context, TSDataType dataType)
      throws StorageEngineException, QueryProcessException {
    if (partitionGroup.contains(thisNode)) {
      // the target storage group contains this node, perform a local query
      DataGroupMember dataGroupMember = getLocalDataMember(partitionGroup.getHeader());
      if (logger.isDebugEnabled()) {
        logger.debug("{}: creating a local reader for {}#{}", name, path.getFullPath(),
            context.getQueryId());
      }
      return dataGroupMember.getReaderByTimestamp(path, deviceMeasurements, dataType, context);
    } else {
      return getRemoteReaderByTimestamp(path, deviceMeasurements, dataType, partitionGroup,
          context);
    }
  }

  /**
   * Create a IReaderByTimestamp that read data of "path" by timestamp in the given group that does
   * not contain the local node. Send a request to one node in that group to build a reader and use
   * that reader's id to build a remote reader.
   *
   * @param path
   * @param deviceMeasurements
   * @param dataType
   * @param partitionGroup
   * @param context
   * @return
   * @throws StorageEngineException
   */
  private IReaderByTimestamp getRemoteReaderByTimestamp(
      Path path, Set<String> deviceMeasurements, TSDataType dataType,
      PartitionGroup partitionGroup,
      QueryContext context) throws StorageEngineException {
    SingleSeriesQueryRequest request = new SingleSeriesQueryRequest();
    request.setPath(path.getFullPath());
    request.setHeader(partitionGroup.getHeader());
    request.setQueryId(context.getQueryId());
    request.setRequester(thisNode);
    request.setDataTypeOrdinal(dataType.ordinal());
    request.setDeviceMeasurements(deviceMeasurements);

    DataSourceInfo dataSourceInfo = new DataSourceInfo(partitionGroup, dataType, request,
        (RemoteQueryContext) context, this, partitionGroup);

    DataClient client = dataSourceInfo.nextDataClient(true, Long.MIN_VALUE);
    if (client != null) {
      return new RemoteSeriesReaderByTimestamp(dataSourceInfo);
    } else if (dataSourceInfo.isNoData()) {
      return new EmptyReader();
    }

    throw new StorageEngineException(
        new RequestTimeOutException("Query by timestamp: " + path + " in " + partitionGroup));
  }

  /**
   * Create a ManagedSeriesReader that can read the data of "path" with filters in the whole
   * cluster. The data groups that should be queried will be determined by the timeFilter, then for
   * each group a series reader will be created, and finally all such readers will be merged into
   * one.
   *
   * @param path
   * @param dataType
   * @param timeFilter  nullable, when null, all data groups will be queried
   * @param valueFilter nullable
   * @param context
   * @return
   * @throws StorageEngineException
   */
  public ManagedSeriesReader getSeriesReader(Path path,
      Set<String> deviceMeasurements, TSDataType dataType,
      Filter timeFilter,
      Filter valueFilter, QueryContext context)
      throws StorageEngineException {
    // make sure the partition table is new
    try {
      syncLeaderWithConsistencyCheck();
    } catch (CheckConsistencyException e) {
      throw new StorageEngineException(e);
    }
    // find the groups that should be queried using the timeFilter
    List<PartitionGroup> partitionGroups = routeFilter(timeFilter, path);
    logger.debug("{}: Sending data query of {} to {} groups", name, path,
        partitionGroups.size());
    ManagedMergeReader mergeReader = new ManagedMergeReader(dataType);
    try {
      // build a reader for each group and merge them
      for (PartitionGroup partitionGroup : partitionGroups) {
        IPointReader seriesReader = getSeriesReader(partitionGroup, path,
            deviceMeasurements, timeFilter, valueFilter, context, dataType);
        if (seriesReader.hasNextTimeValuePair()) {
          // only add readers that have data, and they should basically not overlap with each
          // other (from different time partitions) so the priority does not matter
          mergeReader.addReader(seriesReader, 0);
        }
      }
    } catch (IOException | QueryProcessException e) {
      throw new StorageEngineException(e);
    }
    return mergeReader;
  }

  /**
   * Perform "aggregations" over "path" in some data groups and merge the results. The groups to be
   * queried is determined by "timeFilter".
   *
   * @param path
   * @param aggregations
   * @param dataType
   * @param timeFilter   nullable, when null, all groups will be queried
   * @param context
   * @return
   * @throws StorageEngineException
   */
  public List<AggregateResult> getAggregateResult(Path path,
      Set<String> deviceMeasurements, List<String> aggregations,
      TSDataType dataType, Filter timeFilter,
      QueryContext context) throws StorageEngineException {
    // make sure the partition table is new
    try {
      syncLeaderWithConsistencyCheck();
    } catch (CheckConsistencyException e) {
      throw new StorageEngineException(e);
    }
    List<PartitionGroup> partitionGroups = routeFilter(timeFilter, path);
    logger.debug("{}: Sending aggregation query of {} to {} groups", name, path,
        partitionGroups.size());
    List<AggregateResult> results = null;
    // get the aggregation result of each group and merge them
    for (PartitionGroup partitionGroup : partitionGroups) {
      List<AggregateResult> groupResult = getAggregateResult(path, deviceMeasurements,
          aggregations, dataType,
          timeFilter, partitionGroup, context);
      if (results == null) {
        results = groupResult;
      } else {
        for (int i = 0; i < results.size(); i++) {
          results.get(i).merge(groupResult.get(i));
        }
      }
    }
    return results;
  }

  /**
   * Perform "aggregations" over "path" in "partitionGroup". If the local node is the member of the
   * group, do it locally, otherwise pull the results from a remote node.
   *
   * @param path
   * @param aggregations
   * @param dataType
   * @param timeFilter     nullable
   * @param partitionGroup
   * @param context
   * @return
   * @throws StorageEngineException
   */
  private List<AggregateResult> getAggregateResult(Path path,
      Set<String> deviceMeasurements, List<String> aggregations,
      TSDataType dataType, Filter timeFilter, PartitionGroup partitionGroup,
      QueryContext context) throws StorageEngineException {
    if (!partitionGroup.contains(thisNode)) {
      return getRemoteAggregateResult(path, deviceMeasurements, aggregations, dataType, timeFilter
          , partitionGroup, context);
    } else {
      // perform the aggregations locally
      DataGroupMember dataMember = getLocalDataMember(partitionGroup.getHeader());
      try {
        logger
            .debug("{}: querying aggregation {} of {} in {} locally", name, aggregations, path,
                partitionGroup.getHeader());
        List<AggregateResult> aggrResult = dataMember
            .getAggrResult(aggregations, deviceMeasurements, dataType, path.getFullPath(),
                timeFilter, context);
        logger
            .debug("{}: queried aggregation {} of {} in {} locally are {}", name, aggregations,
                path, partitionGroup.getHeader(), aggrResult);
        return aggrResult;
      } catch (IOException | QueryProcessException e) {
        throw new StorageEngineException(e);
      }
    }
  }

  /**
   * Perform "aggregations" over "path" in a remote data group "partitionGroup". Query one node in
   * the group to get the results.
   *
   * @param path
   * @param aggregations
   * @param dataType
   * @param timeFilter     nullable
   * @param partitionGroup
   * @param context
   * @return
   * @throws StorageEngineException
   */
  private List<AggregateResult> getRemoteAggregateResult(Path
      path, Set<String> deviceMeasurements, List<String> aggregations,
      TSDataType dataType, Filter timeFilter, PartitionGroup partitionGroup,
      QueryContext context) throws StorageEngineException {

    GetAggrResultRequest request = new GetAggrResultRequest();
    request.setPath(path.getFullPath());
    request.setAggregations(aggregations);
    request.setDataTypeOrdinal(dataType.ordinal());
    request.setQueryId(context.getQueryId());
    request.setRequestor(thisNode);
    request.setHeader(partitionGroup.getHeader());
    request.setDeviceMeasurements(deviceMeasurements);
    if (timeFilter != null) {
      request.setTimeFilterBytes(SerializeUtils.serializeFilter(timeFilter));
    }

    for (Node node : partitionGroup) {
      logger.debug("{}: querying aggregation {} of {} from {} of {}", name, aggregations, path,
          node, partitionGroup.getHeader());

      try {
        DataClient client = getDataClient(node);
        // each buffer is an AggregationResult
        List<ByteBuffer> resultBuffers = SyncClientAdaptor.getAggrResult(client, request);
        if (resultBuffers != null) {
          List<AggregateResult> results = new ArrayList<>(resultBuffers.size());
          for (ByteBuffer resultBuffer : resultBuffers) {
            AggregateResult result = AggregateResult.deserializeFrom(resultBuffer);
            results.add(result);
          }
          // register the queried node to release resources
          ((RemoteQueryContext) context).registerRemoteNode(node, partitionGroup.getHeader());
          logger.debug("{}: queried aggregation {} of {} from {} of {} are {}", name,
              aggregations,
              path, node, partitionGroup.getHeader(), results);
          return results;
        }
      } catch (TException | IOException e) {
        logger.error("{}: Cannot query aggregation {} from {}", name, path, node, e);
      } catch (InterruptedException e) {
        Thread.currentThread().interrupt();
        logger.error("{}: query {} interrupted from {}", name, path, node, e);
      }
    }
    throw new StorageEngineException(
        new RequestTimeOutException("Query aggregate: " + path + " in " + partitionGroup));
  }


  /**
   * Get the data groups that should be queried when querying "path" with "filter". First, the time
   * interval qualified by the filter will be extracted. If any side of the interval is open, query
   * all groups. Otherwise compute all involved groups w.r.t. the time partitioning.
   *
   * @param filter
   * @param path
   * @return
   * @throws StorageEngineException
   */
  private List<PartitionGroup> routeFilter(Filter filter, Path path) throws
      StorageEngineException {
    Intervals intervals = PartitionUtils.extractTimeInterval(filter);
    return routeIntervals(intervals, path);
  }

  private List<PartitionGroup> routeIntervals(Intervals intervals, Path path)
      throws StorageEngineException {
    List<PartitionGroup> partitionGroups = new ArrayList<>();
    long firstLB = intervals.getLowerBound(0);
    long lastUB = intervals.getUpperBound(intervals.getIntervalSize() - 1);

    if (firstLB == Long.MIN_VALUE || lastUB == Long.MAX_VALUE) {
      // as there is no TimeLowerBound or TimeUpperBound, the query should be broadcast to every
      // group
      partitionGroups.addAll(partitionTable.getGlobalGroups());
    } else {
      // compute the related data groups of all intervals
      // TODO-Cluster#690: change to a broadcast when the computation is too expensive
      try {
        String storageGroupName = MManager.getInstance()
            .getStorageGroupName(path.getFullPath());
        Set<Node> groupHeaders = new HashSet<>();
        for (int i = 0; i < intervals.getIntervalSize(); i++) {
          // compute the headers of groups involved in every interval
          PartitionUtils.getIntervalHeaders(storageGroupName, intervals.getLowerBound(i),
              intervals.getUpperBound(i), partitionTable, groupHeaders);
        }
        // translate the headers to groups
        for (Node groupHeader : groupHeaders) {
          partitionGroups.add(partitionTable.getHeaderGroup(groupHeader));
        }
      } catch (MetadataException e) {
        throw new StorageEngineException(e);
      }
    }
    return partitionGroups;
  }


  /**
   * Query one node in "partitionGroup" for data of "path" with "timeFilter" and "valueFilter". If
   * "partitionGroup" contains the local node, a local reader will be returned. Otherwise a remote
   * reader will be returned.
   *
   * @param partitionGroup
   * @param path
   * @param deviceMeasurements
   * @param timeFilter         nullable
   * @param valueFilter        nullable
   * @param context
   * @param dataType
   * @return
   * @throws IOException
   * @throws StorageEngineException
   */
  private IPointReader getSeriesReader(PartitionGroup partitionGroup, Path path,
      Set<String> deviceMeasurements, Filter timeFilter, Filter valueFilter,
      QueryContext context, TSDataType dataType)
      throws IOException,
      StorageEngineException, QueryProcessException {
    if (partitionGroup.contains(thisNode)) {
      // the target storage group contains this node, perform a local query
      DataGroupMember dataGroupMember = getLocalDataMember(partitionGroup.getHeader(),
          null, String.format("Query: %s, time filter: %s, queryId: %d", path, timeFilter,
              context.getQueryId()));
      IPointReader seriesPointReader = dataGroupMember
          .getSeriesPointReader(path, deviceMeasurements, dataType, timeFilter, valueFilter,
              context);
      if (logger.isDebugEnabled()) {
        logger.debug("{}: creating a local reader for {}#{} of {}, empty: {}", name,
            path.getFullPath(),
            context.getQueryId(), partitionGroup.getHeader(),
            !seriesPointReader.hasNextTimeValuePair());
      }
      return seriesPointReader;
    } else {
      return getRemoteSeriesPointReader(timeFilter, valueFilter, dataType, path,
          deviceMeasurements, partitionGroup, context);
    }
  }

  /**
   * Query a remote node in "partitionGroup" to get the reader of "path" with "timeFilter" and
   * "valueFilter". Firstly, a request will be sent to that node to construct a reader there, then
   * the id of the reader will be returned so that we can fetch data from that node using the reader
   * id.
   *
   * @param timeFilter         nullable
   * @param valueFilter        nullable
   * @param dataType
   * @param path
   * @param deviceMeasurements
   * @param partitionGroup
   * @param context
   * @return
   * @throws StorageEngineException
   */
  private IPointReader getRemoteSeriesPointReader(Filter timeFilter,
      Filter valueFilter, TSDataType dataType, Path path,
      Set<String> deviceMeasurements, PartitionGroup partitionGroup,
      QueryContext context)
      throws StorageEngineException {
    SingleSeriesQueryRequest request = new SingleSeriesQueryRequest();
    if (timeFilter != null) {
      request.setTimeFilterBytes(SerializeUtils.serializeFilter(timeFilter));
    }
    if (valueFilter != null) {
      request.setValueFilterBytes(SerializeUtils.serializeFilter(valueFilter));
    }
    request.setPath(path.getFullPath());
    request.setHeader(partitionGroup.getHeader());
    request.setQueryId(context.getQueryId());
    request.setRequester(thisNode);
    request.setDataTypeOrdinal(dataType.ordinal());
    request.setDeviceMeasurements(deviceMeasurements);

    // reorder the nodes such that the nodes that suit the query best (have lowest latenct or
    // highest throughput) will be put to the front
    List<Node> orderedNodes = QueryCoordinator.getINSTANCE().reorderNodes(partitionGroup);

    DataSourceInfo dataSourceInfo = new DataSourceInfo(partitionGroup, dataType, request,
        (RemoteQueryContext) context, this, orderedNodes);

    DataClient client = dataSourceInfo.nextDataClient(false, Long.MIN_VALUE);
    if (client != null) {
      return new RemoteSimpleSeriesReader(dataSourceInfo);
    } else if (dataSourceInfo.isNoData()) {
      // there is no satisfying data on the remote node
      return new EmptyReader();
    }

    throw new StorageEngineException(
        new RequestTimeOutException("Query " + path + " in " + partitionGroup));
  }

  private ClientPool getDataClientPool() {
    return dataClientPool;
  }


  /**
   * Get all paths after removing wildcards in the path
   *
   * @param originPath a path potentially with wildcard
   * @return all paths after removing wildcards in the path
   */
  public List<String> getMatchedPaths(String originPath) throws MetadataException {
    // make sure this node knows all storage groups
    try {
      syncLeaderWithConsistencyCheck();
    } catch (CheckConsistencyException e) {
      throw new MetadataException(e);
    }
    // get all storage groups this path may belong to
    // the key is the storage group name and the value is the path to be queried with storage group
    // added, e.g:
    // "root.*" will be translated into:
    // "root.group1" -> "root.group1.*", "root.group2" -> "root.group2.*" ...
    Map<String, String> sgPathMap = MManager.getInstance().determineStorageGroup(originPath);
    logger.debug("The storage groups of path {} are {}", originPath, sgPathMap.keySet());
    List<String> ret = getMatchedPaths(sgPathMap);
    logger.debug("The paths of path {} are {}", originPath, ret);
    return ret;
  }

  /**
   * Get all devices after removing wildcards in the path
   *
   * @param originPath a path potentially with wildcard
   * @return all paths after removing wildcards in the path
   */
  public Set<String> getMatchedDevices(String originPath) throws MetadataException {
    // make sure this node knows all storage groups
    try {
      syncLeaderWithConsistencyCheck();
    } catch (CheckConsistencyException e) {
      throw new MetadataException(e);
    }
    // get all storage groups this path may belong to
    // the key is the storage group name and the value is the path to be queried with storage group
    // added, e.g:
    // "root.*" will be translated into:
    // "root.group1" -> "root.group1.*", "root.group2" -> "root.group2.*" ...
    Map<String, String> sgPathMap = MManager.getInstance().determineStorageGroup(originPath);
    logger.debug("The storage groups of path {} are {}", originPath, sgPathMap.keySet());
    Set<String> ret = getMatchedDevices(sgPathMap);
    logger.debug("The devices of path {} are {}", originPath, ret);

    return ret;
  }

  /**
   * Split the paths by the data group they belong to and query them from the groups separately.
   *
   * @param sgPathMap the key is the storage group name and the value is the path to be queried with
   *                  storage group added
   * @return a collection of all queried paths
   * @throws MetadataException
   */
  private List<String> getMatchedPaths(Map<String, String> sgPathMap)
      throws MetadataException {
    List<String> result = new ArrayList<>();
    // split the paths by the data group they belong to
    Map<PartitionGroup, List<String>> groupPathMap = new HashMap<>();
    for (Entry<String, String> sgPathEntry : sgPathMap.entrySet()) {
      String storageGroupName = sgPathEntry.getKey();
      String pathUnderSG = sgPathEntry.getValue();
      // find the data group that should hold the timeseries schemas of the storage group
      PartitionGroup partitionGroup = partitionTable.route(storageGroupName, 0);
      if (partitionGroup.contains(thisNode)) {
        // this node is a member of the group, perform a local query after synchronizing with the
        // leader
        getLocalDataMember(partitionGroup.getHeader()).syncLeader();
        List<String> allTimeseriesName = MManager.getInstance().getAllTimeseriesName(pathUnderSG);
        logger.debug("{}: get matched paths of {} locally, result {}", name, partitionGroup,
            allTimeseriesName);
        result.addAll(allTimeseriesName);
      } else {
        // batch the queries of the same group to reduce communication
        groupPathMap.computeIfAbsent(partitionGroup, p -> new ArrayList<>()).add(pathUnderSG);
      }
    }

    // query each data group separately
    for (Entry<PartitionGroup, List<String>> partitionGroupPathEntry : groupPathMap.entrySet()) {
      PartitionGroup partitionGroup = partitionGroupPathEntry.getKey();
      List<String> pathsToQuery = partitionGroupPathEntry.getValue();
      result.addAll(getMatchedPaths(partitionGroup, pathsToQuery));
    }

    return result;
  }

  private List<String> getMatchedPaths(PartitionGroup partitionGroup, List<String> pathsToQuery)
      throws MetadataException {
    // choose the node with lowest latency or highest throughput
    List<Node> coordinatedNodes = QueryCoordinator.getINSTANCE().reorderNodes(partitionGroup);
    for (Node node : coordinatedNodes) {
      try {
        DataClient client = getDataClient(node);
        List<String> paths = SyncClientAdaptor.getAllPaths(client, partitionGroup.getHeader(),
            pathsToQuery);
        if (logger.isDebugEnabled()) {
          logger.debug("{}: get matched paths of {} and other {} paths from {} in {}, result {}",
              name, pathsToQuery.get(0), pathsToQuery.size() - 1, node, partitionGroup.getHeader(),
              paths);
        }
        if (paths != null) {
          // query next group
          return paths;
        }
      } catch (IOException | TException e) {
        throw new MetadataException(e);
      } catch (InterruptedException e) {
        Thread.currentThread().interrupt();
        throw new MetadataException(e);
      }
    }
    logger.warn("Cannot get paths of {} from {}", pathsToQuery, partitionGroup);
    return Collections.emptyList();
  }

  /**
   * Split the paths by the data group they belong to and query them from the groups separately.
   *
   * @param sgPathMap the key is the storage group name and the value is the path to be queried with
   *                  storage group added
   * @return a collection of all queried devices
   * @throws MetadataException
   */
  private Set<String> getMatchedDevices(Map<String, String> sgPathMap)
      throws MetadataException {
    Set<String> result = new HashSet<>();
    // split the paths by the data group they belong to
    Map<PartitionGroup, List<String>> groupPathMap = new HashMap<>();
    for (Entry<String, String> sgPathEntry : sgPathMap.entrySet()) {
      String storageGroupName = sgPathEntry.getKey();
      String pathUnderSG = sgPathEntry.getValue();
      // find the data group that should hold the timeseries schemas of the storage group
      PartitionGroup partitionGroup = partitionTable.route(storageGroupName, 0);
      if (partitionGroup.contains(thisNode)) {
        // this node is a member of the group, perform a local query after synchronizing with the
        // leader
        getLocalDataMember(partitionGroup.getHeader()).syncLeader();
        Set<String> allDevices = MManager.getInstance().getDevices(pathUnderSG);
        logger.debug("{}: get matched paths of {} locally, result {}", name, partitionGroup,
            allDevices);
        result.addAll(allDevices);
      } else {
        // batch the queries of the same group to reduce communication
        groupPathMap.computeIfAbsent(partitionGroup, p -> new ArrayList<>()).add(pathUnderSG);
      }
    }

    // query each data group separately
    for (Entry<PartitionGroup, List<String>> partitionGroupPathEntry : groupPathMap.entrySet()) {
      PartitionGroup partitionGroup = partitionGroupPathEntry.getKey();
      List<String> pathsToQuery = partitionGroupPathEntry.getValue();

      result.addAll(getMatchedDevices(partitionGroup, pathsToQuery));
    }

    return result;
  }

  private Set<String> getMatchedDevices(PartitionGroup partitionGroup, List<String> pathsToQuery)
      throws MetadataException {
    // choose the node with lowest latency or highest throughput
    List<Node> coordinatedNodes = QueryCoordinator.getINSTANCE().reorderNodes(partitionGroup);
    for (Node node : coordinatedNodes) {
      try {
        DataClient client = getDataClient(node);
        Set<String> paths = SyncClientAdaptor.getAllDevices(client, partitionGroup.getHeader(),
            pathsToQuery);
        logger.debug("{}: get matched paths of {} from {}, result {}", name, partitionGroup,
            node, paths);
        if (paths != null) {
          // query next group
          return paths;
        }
      } catch (IOException | TException e) {
        throw new MetadataException(e);
      } catch (InterruptedException e) {
        Thread.currentThread().interrupt();
        throw new MetadataException(e);
      }
    }
    logger.warn("Cannot get paths of {} from {}", pathsToQuery, partitionGroup);
    return Collections.emptySet();
  }

  public List<String> getAllStorageGroupNames() {
    // make sure this node knows all storage groups
    syncLeader();
    return MManager.getInstance().getAllStorageGroupNames();
  }

  public List<StorageGroupMNode> getAllStorageGroupNodes() {
    // make sure this node knows all storage groups
    syncLeader();
    return MManager.getInstance().getAllStorageGroupNodes();
  }

  @SuppressWarnings("java:S2274")
  public Map<Node, Boolean> getAllNodeStatus() {
    if (getPartitionTable() == null) {
      // the cluster is being built.
      return null;
    }
    Map<Node, Boolean> nodeStatus = new HashMap<>();
    for (Node node : allNodes) {
      nodeStatus.put(node, thisNode.equals(node));
    }
    NodeStatusHandler nodeStatusHandler = new NodeStatusHandler(nodeStatus);
    try {
      synchronized (nodeStatus) {
        for (Node node : allNodes) {
          TSMetaService.AsyncClient client = (AsyncClient) connectNode(node);
          if (!node.equals(thisNode) && client != null) {
            client.checkAlive(nodeStatusHandler);
          }
        }
        nodeStatus.wait(ClusterConstant.CHECK_ALIVE_TIME_OUT_MS);
      }
    } catch (TException e) {
      logger.warn("Cannot get the status of all nodes", e);
    } catch (InterruptedException e) {
      Thread.currentThread().interrupt();
      logger.warn("Cannot get the status of all nodes", e);
    }
    return nodeStatus;
  }

  /**
   * Return the status of the node to the requester that will help the requester figure out the load
   * of the this node and how well it may perform for a specific query.
   *
   * @param resultHandler
   */
  @Override
  public void queryNodeStatus(AsyncMethodCallback<TNodeStatus> resultHandler) {
    resultHandler.onComplete(new TNodeStatus());
  }

  @Override
  public void checkAlive(AsyncMethodCallback<Node> resultHandler) {
    resultHandler.onComplete(thisNode);
  }

  @TestOnly
  public void setPartitionTable(PartitionTable partitionTable) {
    this.partitionTable = partitionTable;
    router = new ClusterPlanRouter(partitionTable);
    DataClusterServer dClusterServer = getDataClusterServer();
    if (dClusterServer != null) {
      dClusterServer.setPartitionTable(partitionTable);
    }
  }

  @Override
  public void checkStatus(StartUpStatus startUpStatus,
      AsyncMethodCallback<CheckStatusResponse> resultHandler) {
    // check status of the new node
    long remotePartitionInterval = startUpStatus.getPartitionInterval();
    int remoteHashSalt = startUpStatus.getHashSalt();
    int remoteReplicationNum = startUpStatus.getReplicationNumber();
    List<Node> remoteSeedNodeList = startUpStatus.getSeedNodeList();
    long localPartitionInterval = IoTDBDescriptor.getInstance().getConfig()
        .getPartitionInterval();
    int localHashSalt = ClusterConstant.HASH_SALT;
    int localReplicationNum = ClusterDescriptor.getInstance().getConfig().getReplicationNum();
    boolean partitionIntervalEquals = true;
    boolean hashSaltEquals = true;
    boolean replicationNumEquals = true;
    boolean seedNodeListEquals = true;

    if (localPartitionInterval != remotePartitionInterval) {
      partitionIntervalEquals = false;
      logger.info("Remote partition interval conflicts with the leader's. Leader: {}, remote: {}",
          localPartitionInterval, remotePartitionInterval);
    }
    if (localHashSalt != remoteHashSalt) {
      hashSaltEquals = false;
      logger.info("Remote hash salt conflicts with the leader's. Leader: {}, remote: {}",
          localHashSalt, remoteHashSalt);
    }
    if (localReplicationNum != remoteReplicationNum) {
      replicationNumEquals = false;
      logger.info("Remote replication number conflicts with the leader's. Leader: {}, remote: {}",
          localReplicationNum, remoteReplicationNum);
    }
    if (!checkSeedNodes(false, this.allNodes, remoteSeedNodeList)) {
      seedNodeListEquals = false;
      if (logger.isInfoEnabled()) {
        logger.info("Remote seed node list conflicts with the leader's. Leader: {}, remote: {}",
            Arrays.toString(this.allNodes.toArray(new Node[0])),
            Arrays.toString(remoteSeedNodeList.toArray(new Node[0])));
      }
    }

    CheckStatusResponse response = new CheckStatusResponse(partitionIntervalEquals, hashSaltEquals,
        replicationNumEquals, seedNodeListEquals);
    resultHandler.onComplete(response);
  }

  /**
   * Process the request of removing a node from the cluster. Reject the request if partition table
   * is unavailable or the node is not the MetaLeader and it does not know who the leader is.
   * Otherwise (being the MetaLeader), the request will be processed locally and broadcast to every
   * node.
   *
   * @param node          the node to be removed.
   * @param resultHandler
   */
  @Override
  public void removeNode(Node node, AsyncMethodCallback<Long> resultHandler) {
    if (partitionTable == null) {
      logger.info("Cannot add node now because the partition table is not set");
      resultHandler.onError(new PartitionTableUnavailableException(thisNode));
      return;
    }

    waitLeader();
    // try to process the request locally, if it cannot be processed locally, forward it
    if (processRemoveNodeLocally(node, resultHandler)) {
      return;
    }

    if (character == NodeCharacter.FOLLOWER && leader != null) {
      logger.info("Forward the node removal request of {} to leader {}", node, leader);
      if (forwardRemoveNode(node, resultHandler)) {
        return;
      }
    }
    resultHandler.onError(new LeaderUnknownException(getAllNodes()));
  }

  /**
   * Forward a node removal request to the leader.
   *
   * @param node          the node to be removed
   * @param resultHandler
   * @return true if the request is successfully forwarded, false otherwise
   */
  private boolean forwardRemoveNode(Node node, AsyncMethodCallback resultHandler) {
    TSMetaService.AsyncClient client = (TSMetaService.AsyncClient) connectNode(leader);
    if (client != null) {
      try {
        client.removeNode(node, resultHandler);
        return true;
      } catch (TException e) {
        logger.warn("Cannot connect to node {}", node, e);
      }
    }
    return false;
  }

  /**
   * Process a node removal request locally and broadcast it to the whole cluster. The removal will
   * be rejected if number of nodes will fall below half of the replication number after this
   * operation.
   *
   * @param node          the node to be removed.
   * @param resultHandler
   * @return true if is successfully processed, false if further forwarding is required
   */
  private boolean processRemoveNodeLocally(Node node, AsyncMethodCallback resultHandler) {
    if (character != NodeCharacter.LEADER) {
      return false;
    }

    // if we cannot have enough replica after the removal, reject it
    if (allNodes.size() <= ClusterDescriptor.getInstance().getConfig().getReplicationNum()) {
      resultHandler.onComplete(Response.RESPONSE_CLUSTER_TOO_SMALL);
      return true;
    }

    // find the node to be removed in the node list
    Node target = null;
    synchronized (allNodes) {
      for (Node n : allNodes) {
        if (n.ip.equals(node.ip) && n.metaPort == node.metaPort) {
          target = n;
          break;
        }
      }
    }

    if (target == null) {
      logger.debug("Node {} is not in the cluster", node);
      resultHandler.onComplete(Response.RESPONSE_REJECT);
      return true;
    }

    // node removal must be serialized to reduce potential concurrency problem
    synchronized (logManager) {
      RemoveNodeLog removeNodeLog = new RemoveNodeLog();
      removeNodeLog.setCurrLogTerm(getTerm().get());
      removeNodeLog.setCurrLogIndex(logManager.getLastLogIndex() + 1);

      removeNodeLog.setRemovedNode(target);

      logManager.append(removeNodeLog);

      int retryTime = 1;
      while (true) {
        logger.info("Send the node removal request of {} to other nodes, retry time: {}", target,
            retryTime);
        AppendLogResult result = sendLogToAllGroups(removeNodeLog);

        switch (result) {
          case OK:
            logger.info("Removal request of {} is accepted", target);
            try {
              logManager.commitTo(removeNodeLog.getCurrLogIndex(), false);
            } catch (LogExecutionException e) {
              resultHandler.onError(e);
              return true;
            }
            resultHandler.onComplete(Response.RESPONSE_AGREE);
            return true;
          case TIME_OUT:
            logger.info("Removal request of {} timed out", target);
            break;
          // retry
          case LEADERSHIP_STALE:
          default:
            return false;
        }
      }
    }
  }

  /**
   * Remove a node from the node list, partition table and update DataGroupMembers. If the removed
   * node is the local node, also stop heartbeat and catch-up service of metadata, but the heartbeat
   * and catch-up service of data are kept alive for other nodes to pull data. If the removed node
   * is a leader, send an exile to the removed node so that it can know it is removed.
   *
   * @param oldNode the node to be removed
   */
  public void applyRemoveNode(Node oldNode) {
    synchronized (allNodes) {
      if (allNodes.contains(oldNode)) {
        logger.debug("Removing a node {} from {}", oldNode, allNodes);
        allNodes.remove(oldNode);
        idNodeMap.remove(oldNode.nodeIdentifier);

        // update the partition table
        NodeRemovalResult result = partitionTable.removeNode(oldNode);

        // update DataGroupMembers, as the node is removed, the members of some groups are
        // changed and there will also be one less group
        getDataClusterServer().removeNode(oldNode, result);
        // the leader is removed, start the next election ASAP
        if (oldNode.equals(leader)) {
          setCharacter(NodeCharacter.ELECTOR);
          lastHeartbeatReceivedTime = Long.MIN_VALUE;
        }

        if (oldNode.equals(thisNode)) {
          // use super.stop() so that the data server will not be closed because other nodes may
          // want to pull data from this node
          super.stop();
          if (clientServer != null) {
            clientServer.stop();
          }
        } else if (thisNode.equals(leader)) {
          // as the old node is removed, it cannot know this by heartbeat or log, so it should be
          // directly kicked out of the cluster
          MetaClient metaClient = (MetaClient) connectNode(oldNode);
          try {
            metaClient.exile(new GenericHandler<>(oldNode, null));
          } catch (TException e) {
            logger.warn("Cannot inform {} its removal", oldNode, e);
          }
        }

        // save the updated partition table
        savePartitionTable();
      }
    }
  }

  /**
   * Process a request that the local node is removed from the cluster. As a node is removed from
   * the cluster, it no longer receive heartbeats or logs and cannot know it has been removed, so we
   * must tell it directly.
   *
   * @param resultHandler
   */
  @Override
  public void exile(AsyncMethodCallback<Void> resultHandler) {
    applyRemoveNode(thisNode);
    resultHandler.onComplete(null);
  }

  /**
   * Generate a report containing the character, leader, term, last log and read-only-status. This
   * will help to see if the node is in a consistent and right state during debugging.
   *
   * @return
   */
  private MetaMemberReport genMemberReport() {
    return new MetaMemberReport(character, leader, term.get(),
        logManager.getLastLogTerm(), logManager.getLastLogIndex(), logManager.getCommitLogIndex()
        , logManager.getCommitLogTerm(), readOnly,
        lastHeartbeatReceivedTime);
  }

  /**
   * Generate a report containing the status of both MetaGroupMember and DataGroupMembers of this
   * node. This will help to see if the node is in a consistent and right state during debugging.
   *
   * @return
   */
  private NodeReport genNodeReport() {
    NodeReport report = new NodeReport(thisNode);
    report.setMetaMemberReport(genMemberReport());
    report.setDataMemberReportList(dataClusterServer.genMemberReports());
    return report;
  }

  @Override
  public void setAllNodes(List<Node> allNodes) {
    super.setAllNodes(allNodes);
    initPeerMap();
    idNodeMap = new HashMap<>();
    for (Node node : allNodes) {
      idNodeMap.put(node.getNodeIdentifier(), node);
    }
  }

  /**
   * Get a local DataGroupMember that is in the group of "header" and should process "request".
   *
   * @param header        the header of the group which the local node is in
   * @param resultHandler can be set to null if the request is an internal request
   * @param request       the toString() of this parameter should explain what the request is and it
   *                      is only used in logs for tracing
   * @return
   */
  protected DataGroupMember getLocalDataMember(Node header,
      AsyncMethodCallback resultHandler, Object request) {
    return dataClusterServer.getDataMember(header, resultHandler, request);
  }

  /**
   * Get a local DataGroupMember that is in the group of "header" for an internal request.
   *
   * @param header the header of the group which the local node is in
   * @return
   */
  public DataGroupMember getLocalDataMember(Node header) {
    return dataClusterServer.getDataMember(header, null, "Internal call");
  }

  /**
   * Get a thrift client that will connect to "node" using the data port.
   *
   * @param node the node to be connected
   * @return
   * @throws IOException
   */
  public DataClient getDataClient(Node node) throws IOException {
    return (DataClient) getDataClientPool().getClient(node);
  }

  /**
   * Get GroupByExecutors the will executor the aggregations of "aggregationTypes" over "path".
   * First, the groups to be queried will be determined by the timeFilter. Then for group, a local
   * or remote GroupByExecutor will be created and finally all such executors will be returned.
   *
   * @param path
   * @param dataType
   * @param context
   * @param timeFilter       nullable
   * @param aggregationTypes
   * @return
   * @throws StorageEngineException
   */
  public List<GroupByExecutor> getGroupByExecutors(Path path,
      Set<String> deviceMeasurements, TSDataType dataType,
      QueryContext context, Filter timeFilter, List<Integer> aggregationTypes)
      throws StorageEngineException, QueryProcessException {
    // make sure the partition table is new
    try {
      syncLeaderWithConsistencyCheck();
    } catch (CheckConsistencyException e) {
      throw new QueryProcessException(e.getMessage());
    }
    // find out the groups that should be queried
    List<PartitionGroup> partitionGroups = routeFilter(timeFilter, path);
    if (logger.isDebugEnabled()) {
      logger.debug("{}: Sending group by query of {} to {} groups", name, path,
          partitionGroups.size());
    }
    // create an executor for each group
    List<GroupByExecutor> executors = new ArrayList<>();
    for (PartitionGroup partitionGroup : partitionGroups) {
      GroupByExecutor groupByExecutor = getGroupByExecutor(path, deviceMeasurements, partitionGroup,
          timeFilter, context, dataType, aggregationTypes);
      executors.add(groupByExecutor);
    }
    return executors;
  }

  /**
   * Get a GroupByExecutor that will run "aggregationTypes" over "path" within "partitionGroup". If
   * the local node is a member of the group, a local executor will be created. Otherwise a remote
   * executor will be created.
   *
   * @param path
   * @param deviceMeasurements
   * @param partitionGroup
   * @param timeFilter         nullable
   * @param context
   * @param dataType
   * @param aggregationTypes
   * @return
   * @throws StorageEngineException
   */
  private GroupByExecutor getGroupByExecutor(Path path,
      Set<String> deviceMeasurements, PartitionGroup partitionGroup,
      Filter timeFilter, QueryContext context, TSDataType dataType,
      List<Integer> aggregationTypes) throws StorageEngineException, QueryProcessException {
    if (partitionGroup.contains(thisNode)) {
      // the target storage group contains this node, perform a local query
      DataGroupMember dataGroupMember = getLocalDataMember(partitionGroup.getHeader());
      logger.debug("{}: creating a local group by executor for {}#{}", name,
          path.getFullPath(), context.getQueryId());
      return dataGroupMember
          .getGroupByExecutor(path, deviceMeasurements, dataType, timeFilter, aggregationTypes,
              context);
    } else {
      return getRemoteGroupByExecutor(timeFilter, aggregationTypes, dataType, path,
          deviceMeasurements, partitionGroup, context);
    }
  }

  /**
   * Get a GroupByExecutor that will run "aggregationTypes" over "path" within a remote group
   * "partitionGroup". Send a request to one node in the group to create an executor there and use
   * the return executor id to fetch result later.
   *
   * @param timeFilter         nullable
   * @param aggregationTypes
   * @param dataType
   * @param path
   * @param deviceMeasurements
   * @param partitionGroup
   * @param context
   * @return
   * @throws StorageEngineException
   */
  private GroupByExecutor getRemoteGroupByExecutor(Filter timeFilter,
      List<Integer> aggregationTypes, TSDataType dataType, Path path,
      Set<String> deviceMeasurements, PartitionGroup partitionGroup,
      QueryContext context) throws StorageEngineException {
    GroupByRequest request = new GroupByRequest();
    if (timeFilter != null) {
      request.setTimeFilterBytes(SerializeUtils.serializeFilter(timeFilter));
    }
    request.setPath(path.getFullPath());
    request.setHeader(partitionGroup.getHeader());
    request.setQueryId(context.getQueryId());
    request.setAggregationTypeOrdinals(aggregationTypes);
    request.setDataTypeOrdinal(dataType.ordinal());
    request.setRequestor(thisNode);
    request.setDeviceMeasurements(deviceMeasurements);

    // select a node with lowest latency or highest throughput with high priority
    List<Node> orderedNodes = QueryCoordinator.getINSTANCE().reorderNodes(partitionGroup);
    for (Node node : orderedNodes) {
      // query a remote node
      logger.debug("{}: querying group by {} from {}", name, path, node);

      try {
        DataClient client = getDataClient(node);
        Long executorId = SyncClientAdaptor.getGroupByExecutor(client, request);
        if (executorId == null) {
          continue;
        }

        if (executorId != -1) {
          // record the queried node to release resources later
          ((RemoteQueryContext) context).registerRemoteNode(node, partitionGroup.getHeader());
          logger.debug("{}: get an executorId {} for {}@{} from {}", name, executorId,
              aggregationTypes, path, node);
          // create a remote executor with the return id
          RemoteGroupByExecutor remoteGroupByExecutor = new RemoteGroupByExecutor(executorId,
              this, node, partitionGroup.getHeader());
          for (Integer aggregationType : aggregationTypes) {
            remoteGroupByExecutor.addAggregateResult(AggregateResultFactory.getAggrResultByType(
                AggregationType.values()[aggregationType], dataType));
          }
          return remoteGroupByExecutor;
        } else {
          // an id of -1 means there is no satisfying data on the remote node, create an empty
          // reader tp reduce further communication
          logger.debug("{}: no data for {} from {}", name, path, node);
          return new EmptyReader();
        }
      } catch (TException | IOException e) {
        logger.error("{}: Cannot query {} from {}", name, path, node, e);
      } catch (InterruptedException e) {
        Thread.currentThread().interrupt();
        logger.error("{}: Cannot query {} from {}", name, path, node, e);
      }
    }
    throw new StorageEngineException(
        new RequestTimeOutException("Query " + path + " in " + partitionGroup));
  }


  public TimeValuePair performPreviousFill(Path path, TSDataType dataType, long queryTime,
      long beforeRange, Set<String> deviceMeasurements, QueryContext context)
      throws StorageEngineException {
    // make sure the partition table is new
    try {
      syncLeaderWithConsistencyCheck();
    } catch (CheckConsistencyException e) {
      throw new StorageEngineException(e);
    }
    // find the groups that should be queried using the time range
    Intervals intervals = new Intervals();
    long lowerBound = beforeRange == -1 ? Long.MIN_VALUE : queryTime - beforeRange;
    intervals.addInterval(lowerBound, queryTime);
    List<PartitionGroup> partitionGroups = routeIntervals(intervals, path);
    if (logger.isDebugEnabled()) {
      logger.debug("{}: Sending data query of {} to {} groups", name, path,
          partitionGroups.size());
    }
    CountDownLatch latch = new CountDownLatch(partitionGroups.size());
    PreviousFillHandler handler = new PreviousFillHandler(latch);

    ExecutorService fillService = Executors.newFixedThreadPool(partitionGroups.size());
    PreviousFillArguments arguments = new PreviousFillArguments(path, dataType, queryTime,
        beforeRange, deviceMeasurements);

    for (PartitionGroup partitionGroup : partitionGroups) {
      fillService.submit(() -> performPreviousFill(arguments, context,
          partitionGroup, handler));
    }
    fillService.shutdown();
    try {
      fillService.awaitTermination(RaftServer.getQueryTimeoutInSec(), TimeUnit.SECONDS);
    } catch (InterruptedException e) {
      Thread.currentThread().interrupt();
      logger.error("Unexpected interruption when waiting for fill pool to stop", e);
    }
    return handler.getResult();
  }

  public void performPreviousFill(PreviousFillArguments arguments, QueryContext context,
      PartitionGroup group,
      PreviousFillHandler fillHandler) {
    if (group.contains(thisNode)) {
      localPreviousFill(arguments, context, group, fillHandler);
    } else {
      remotePreviousFill(arguments, context, group, fillHandler);
    }
  }

  public void localPreviousFill(PreviousFillArguments arguments, QueryContext context,
      PartitionGroup group,
      PreviousFillHandler fillHandler) {
    DataGroupMember localDataMember = getLocalDataMember(group.getHeader());
    try {
      fillHandler
          .onComplete(
              localDataMember.localPreviousFill(arguments.getPath(), arguments.getDataType(),
                  arguments.getQueryTime(), arguments.getBeforeRange(),
                  arguments.getDeviceMeasurements(), context));
    } catch (QueryProcessException | StorageEngineException | IOException e) {
      fillHandler.onError(e);
    }
  }

  public void remotePreviousFill(PreviousFillArguments arguments, QueryContext context,
      PartitionGroup group,
      PreviousFillHandler fillHandler) {
    PreviousFillRequest request = new PreviousFillRequest(arguments.getPath().getFullPath(),
        arguments.getQueryTime(),
        arguments.getBeforeRange(), context.getQueryId(), thisNode, group.getHeader(),
        arguments.getDataType().ordinal(),
        arguments.getDeviceMeasurements());

    for (Node node : group) {
      DataClient dataClient;
      try {
        dataClient = getDataClient(node);
      } catch (IOException e) {
        logger.warn("{}: Cannot connect to {} during previous fill", name, node);
        continue;
      }

      try {
        ByteBuffer byteBuffer = SyncClientAdaptor.previousFill(dataClient, request);
        if (byteBuffer != null) {
          fillHandler.onComplete(byteBuffer);
          return;
        }
      } catch (Exception e) {
        logger
            .error("{}: Cannot perform previous fill of {} to {}", name, arguments.getPath(), node,
                e);
      }
    }

    fillHandler.onError(new QueryTimeOutException(String.format("PreviousFill %s@%d range: %d",
        arguments.getPath().getFullPath(), arguments.getQueryTime(), arguments.getBeforeRange())));
  }

  @Override
  public void closeLogManager() {
    super.closeLogManager();
    if (dataClusterServer != null) {
      dataClusterServer.closeLogManagers();
    }
  }

  protected PlanExecutor getLocalExecutor() throws QueryProcessException {
    if (localExecutor == null) {
      localExecutor = new PlanExecutor();
    }
    return localExecutor;
  }

}<|MERGE_RESOLUTION|>--- conflicted
+++ resolved
@@ -147,13 +147,10 @@
 import org.apache.iotdb.db.metadata.mnode.StorageGroupMNode;
 import org.apache.iotdb.db.qp.executor.PlanExecutor;
 import org.apache.iotdb.db.qp.physical.PhysicalPlan;
-<<<<<<< HEAD
 import org.apache.iotdb.db.qp.physical.crud.InsertPlan;
 import org.apache.iotdb.db.qp.physical.sys.CreateTimeSeriesPlan;
 import org.apache.iotdb.db.qp.physical.sys.SetStorageGroupPlan;
-=======
 import org.apache.iotdb.db.qp.physical.crud.InsertTabletPlan;
->>>>>>> bab16bfe
 import org.apache.iotdb.db.query.aggregation.AggregateResult;
 import org.apache.iotdb.db.query.aggregation.AggregationType;
 import org.apache.iotdb.db.query.context.QueryContext;
@@ -1571,13 +1568,8 @@
       logger.error("{}: Cannot found storage groups for {}", name, plan);
       return StatusUtils.NO_STORAGE_GROUP;
     }
-<<<<<<< HEAD
     logger.error("{}: The data groups of {} are {}", name, plan, planGroupMap);
-    return forwardPlan(planGroupMap);
-=======
-    logger.debug("{}: The data groups of {} are {}", name, plan, planGroupMap);
     return forwardPlan(planGroupMap, plan);
->>>>>>> bab16bfe
   }
 
   /**
@@ -1707,25 +1699,19 @@
             partitionGroup.getHeader());
         status = forwardPlan(plan, partitionGroup);
       }
-<<<<<<< HEAD
-      if (subStatus.getCode() != TSStatusCode.SUCCESS_STATUS.getStatusCode()) {
-        if (entry.getKey() instanceof InsertPlan
-            && subStatus.getCode() == TSStatusCode.STORAGE_ENGINE_ERROR.getStatusCode()
+      if (status.getCode() != TSStatusCode.SUCCESS_STATUS.getStatusCode()) {
+        if (plan instanceof InsertPlan
+            && status.getCode() == TSStatusCode.STORAGE_ENGINE_ERROR.getStatusCode()
             && IoTDBDescriptor.getInstance().getConfig().isAutoCreateSchemaEnabled()) {
           // try to create timeseries
-          boolean hasCreate = autoCreateTimeseries((InsertPlan) entry.getKey(), entry.getValue());
+          boolean hasCreate = autoCreateTimeseries((InsertPlan) plan, partitionGroup);
           if (hasCreate) {
-            Map<PhysicalPlan, PartitionGroup> subPlan = new HashMap<>();
-            subPlan.put(entry.getKey(), entry.getValue());
-            subStatus = forwardPlan(subPlan);
+            status = forwardPlan(plan, partitionGroup);
             continue;
           } else {
             logger.error("{}, Cannot auto create timeseries.", thisNode);
           }
         }
-=======
-      if (status.getCode() != TSStatusCode.SUCCESS_STATUS.getStatusCode()) {
->>>>>>> bab16bfe
         // execution failed, record the error message
         errorCodePartitionGroups.add(String.format("[%s@%s:%s]",
             status.getCode(), partitionGroup.getHeader(),
