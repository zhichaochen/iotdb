--- conflicted
+++ resolved
@@ -45,19 +45,15 @@
   public static final long RESPONSE_CLUSTER_TOO_SMALL = -8;
   // the new node, which tries to join the cluster, contains conflicted parameters with the
   // cluster, so the operation is rejected.
-<<<<<<< HEAD
-  public static final long RESPONSE_NEW_NODE_PARAMETER_CONFLICT = -10;
-  public static final long RESPONSE_STRONG_ACCEPT = -11;
-  public static final long RESPONSE_WEAK_ACCEPT = -12;
-=======
   public static final long RESPONSE_NEW_NODE_PARAMETER_CONFLICT = -9;
   // the data migration of previous add/remove node operations is not finished.
   public static final long RESPONSE_DATA_MIGRATION_NOT_FINISH = -10;
   // the node has removed from the group, so the operation is rejected.
   public static final long RESPONSE_NODE_IS_NOT_IN_GROUP = -11;
->>>>>>> fb18357e
+  public static final long RESPONSE_STRONG_ACCEPT = -12;
+  public static final long RESPONSE_WEAK_ACCEPT = -13;
   // the request is not executed locally anc should be forwarded
-  public static final int RESPONSE_NULL = Integer.MIN_VALUE;
+  public static final long RESPONSE_NULL = Long.MIN_VALUE;
 
   private Response() {
     // enum-like class
