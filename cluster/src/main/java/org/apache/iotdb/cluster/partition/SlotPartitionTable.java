--- conflicted
+++ resolved
@@ -103,23 +103,9 @@
   private void assignPartitions() {
     // evenly assign the slots to each node
     int nodeNum = nodeRing.size();
-<<<<<<< HEAD
-    int slotsPerNode = slotNum / nodeNum;
-    for (Node node : nodeRing) {
-      nodeSlotMap.put(node, new ArrayList<>());
-    }
-
-    for (int i = 0; i < slotNum; i++) {
-      int nodeIdx = i / slotsPerNode;
-      if (nodeIdx >= nodeNum) {
-        // the last node may receive a little more if total slots cannot de divided by node number
-        nodeIdx--;
-=======
     int slotsPerNode = totalSlotNumbers / nodeNum;
       for (Node node : nodeRing) {
-        List<Integer> nodeSlots = new ArrayList<>();
-        nodeSlotMap.put(node, nodeSlots);
->>>>>>> 880bebf6
+        nodeSlotMap.put(node, new ArrayList<>());
       }
 
       for (int i = 0; i < totalSlotNumbers; i++) {
