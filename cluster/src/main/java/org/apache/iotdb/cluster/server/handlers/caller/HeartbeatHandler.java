--- conflicted
+++ resolved
@@ -108,22 +108,18 @@
     if (!localMember.getLogManager().isLogUpToDate(lastLogTerm, lastLogIdx)
         || !localMember.getLogManager().matchTerm(lastLogTerm, lastLogIdx)) {
       // the follower is not up-to-date
-<<<<<<< HEAD
       if (lastLogIdx == -1 || lastLogIdx < peer.getMatchIndex()) {
         // maybe the follower has restarted, so we need to find its match index again, because
         // some logs may be lost due to restart
         peer.setMatchIndex(lastLogIdx);
       }
-=======
-      peer.setMatchIndex(Math.max(peer.getMatchIndex(), resp.getCommitIndex()));
->>>>>>> 4c2d92ee
-
-      // only start a catch up when the follower's lastLogIndex remains stall and unchanged for 3
+      // only start a catch up when the f
+      // ollower's lastLogIndex remains stall and unchanged for 3
       // heartbeats
       if (lastLogIdx == peer.getLastHeartBeatIndex()) {
         // the follower's lastLogIndex is unchanged, increase inconsistent counter
         int inconsistentNum = peer.incInconsistentHeartbeatNum();
-        if (inconsistentNum >= 500) {
+        if (inconsistentNum >= 5) {
           logger.info(
               "{}: catching up node {}, index-term: {}-{}/{}-{}, peer match index {}",
               memberName,
