--- conflicted
+++ resolved
@@ -185,11 +185,7 @@
         TSStatus writeStatus = (TSStatus) responseMessage.getContentHolder();
         return ConsensusWriteResponse.newBuilder().setStatus(writeStatus).build();
       }
-<<<<<<< HEAD
-
       // 表示本地服务不是一个leader，并获取建议的leader
-=======
->>>>>>> a3e46a1b
       NotLeaderException ex = localServerReply.getNotLeaderException();
       if (ex != null) { // local server is not leader
         suggestedLeader = ex.getSuggestedLeader();
@@ -202,13 +198,7 @@
     TSStatus writeResult;
     RatisClient client = null;
     try {
-<<<<<<< HEAD
-      // 从缓存中获取一个客户端
-      RatisClient client = getRaftClient(raftGroup);
-      // 由raft client 向leader发送消息
-=======
       client = getRaftClient(raftGroup);
->>>>>>> a3e46a1b
       RaftClientReply reply = client.getRaftClient().io().send(message);
       if (!reply.isSuccess()) {
         return failedWrite(new RatisRequestFailedException(reply.getException()));
