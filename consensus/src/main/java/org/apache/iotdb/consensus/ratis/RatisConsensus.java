--- conflicted
+++ resolved
@@ -91,11 +91,8 @@
   private final Logger logger = LoggerFactory.getLogger(RatisConsensus.class);
 
   // the unique net communication endpoint
-  private final RaftPeer myself; // 表示当前节点
-  private final RaftServer server; // 表示当前节点的本地服务
-
-  private final Map<RaftGroupId, RaftClient> clientMap; // raft的客户端列表
-  private final Map<RaftGroupId, RaftGroup> raftGroupMap; // 多个raft组
+  private final RaftPeer myself;
+  private final RaftServer server;
 
   private final RaftProperties properties = new RaftProperties();
   private final RaftClientRpc clientRpc;
@@ -193,21 +190,6 @@
         buildRawRequest(raftGroupId, message, RaftClientRequest.writeRequestType());
     RaftClientReply localServerReply;
     RaftPeer suggestedLeader = null;
-<<<<<<< HEAD
-    try {
-      // 向本地服务发送一个request
-      localServerReply = server.submitClientRequest(clientRequest);
-      // 如果成功，表示本地服务就是一个leader
-      if (localServerReply.isSuccess()) {
-        ResponseMessage responseMessage = (ResponseMessage) localServerReply.getMessage();
-        TSStatus writeStatus = (TSStatus) responseMessage.getContentHolder();
-        return ConsensusWriteResponse.newBuilder().setStatus(writeStatus).build();
-      }
-      // 表示本地服务不是一个leader，并获取建议的leader
-      NotLeaderException ex = localServerReply.getNotLeaderException();
-      if (ex != null) { // local server is not leader
-        suggestedLeader = ex.getSuggestedLeader();
-=======
     if (isLeader(consensusGroupId) && waitUntilLeaderReady(raftGroupId)) {
       try {
         localServerReply = server.submitClientRequest(clientRequest);
@@ -222,7 +204,6 @@
         }
       } catch (IOException e) {
         return failedWrite(new RatisRequestFailedException(e));
->>>>>>> 9b2a9781
       }
     }
 
